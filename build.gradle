--- conflicted
+++ resolved
@@ -57,15 +57,6 @@
         api "com.github.mgsx-dev.gdx-gltf:gltf:$gltfVersion"
         api "com.github.mgsx-dev.gdx-gltf:gltf:$gltfVersion:sources"
 
-<<<<<<< HEAD
-        api "com.github.crykn.guacamole:gdx:$guacamoleVersion"
-        api "com.github.crykn.guacamole:core:$guacamoleVersion:sources"
-        api "com.github.crykn.guacamole:gdx:$guacamoleVersion:sources"
-        api "com.github.crykn.guacamole:gdx-gwt:$guacamoleVersion"
-        api "com.github.crykn.guacamole:gdx-gwt:$guacamoleVersion:sources"
-
-=======
->>>>>>> 440dd06a
         testImplementation "junit:junit:$junitVersion"
 
         testImplementation "org.mockito:mockito-all:$mockitoVersion"
