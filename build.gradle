--- conflicted
+++ resolved
@@ -35,11 +35,8 @@
         commonsLangVersion = '3.12.0'
         gltfVersion = '2.2.1'
         args4jVersion = '2.33'
-<<<<<<< HEAD
+        pf4jVersion = '3.11.0'
         lwjgl3Version = "3.3.2" // For MeshOptimizer
-=======
-        pf4jVersion = '3.11.0'
->>>>>>> 12bd99ea
 
         ktxVersion = '1.12.0-rc1'
     }
