--- conflicted
+++ resolved
@@ -129,40 +129,10 @@
     }
 
     /////////////////////////////////////////////////////////////////////////////////////////////////////
-<<<<<<< HEAD
     //                                     Game Object
     /////////////////////////////////////////////////////////////////////////////////////////////////////
 
     public static GameObject convert(GameObjectDescriptor descriptor, SceneGraph sceneGraph, Array<ModelAsset> models, Array<Terrain> terrains) {
-=======
-    // Model
-    /////////////////////////////////////////////////////////////////////////////////////////////////////
-
-    public static ModelDescriptor convert(MModel model) {
-        ModelDescriptor descriptor = new ModelDescriptor();
-        descriptor.setName(model.name);
-        descriptor.setId(model.id);
-        descriptor.setG3dbPath(model.g3dbPath);
-        descriptor.setTexturePath(model.texturePath);
-        return descriptor;
-    }
-
-    public static MModel convert(ModelDescriptor modelDescriptor) {
-        MModel model = new MModel();
-        model.id = modelDescriptor.getId();
-        model.name = modelDescriptor.getName();
-        model.g3dbPath = modelDescriptor.getG3dbPath();
-        model.texturePath = modelDescriptor.getTexturePath();
-        return model;
-    }
-
-    /////////////////////////////////////////////////////////////////////////////////////////////////////
-    // Game Object
-    /////////////////////////////////////////////////////////////////////////////////////////////////////
-
-    public static GameObject convert(GameObjectDescriptor descriptor, SceneGraph sceneGraph, Array<MModel> models,
-            Array<Terrain> terrains) {
->>>>>>> 2a64b84c
         final GameObject go = new GameObject(sceneGraph, descriptor.getName(), descriptor.getId());
         go.active = descriptor.isActive();
 
@@ -243,17 +213,10 @@
     // ModelComponent
     /////////////////////////////////////////////////////////////////////////////////////////////////////
 
-<<<<<<< HEAD
     public static ModelComponent convert(ModelComponentDescriptor descriptor, GameObject go, Array<ModelAsset> models) {
         ModelAsset model = null;
         for(ModelAsset m : models) {
             if(descriptor.getModelID().equals(m.getUUID())) {
-=======
-    public static ModelComponent convert(ModelComponentDescriptor descriptor, GameObject go, Array<MModel> models) {
-        MModel model = null;
-        for (MModel m : models) {
-            if (descriptor.getModelID() == m.id) {
->>>>>>> 2a64b84c
                 model = m;
                 break;
             }
@@ -581,13 +544,6 @@
         for (Terrain terrain : project.terrains) {
             descriptor.getTerrains().add(convert(terrain));
         }
-<<<<<<< HEAD
-=======
-        // models
-        for (MModel model : project.models) {
-            descriptor.getModels().add(convert(model));
-        }
->>>>>>> 2a64b84c
         // scenes
         for (String sceneName : project.scenes) {
             descriptor.getSceneNames().add(sceneName);
@@ -604,13 +560,6 @@
         for (TextureDescriptor texture : projectDescriptor.getTextures()) {
             context.textures.add(convert(texture));
         }
-<<<<<<< HEAD
-=======
-        // models
-        for (ModelDescriptor model : projectDescriptor.getModels()) {
-            context.models.add(convert(model));
-        }
->>>>>>> 2a64b84c
         // terrains
         for (TerrainDescriptor terrain : projectDescriptor.getTerrains()) {
             context.terrains.add(convert(terrain, context.textures));
