--- conflicted
+++ resolved
@@ -1,4 +1,3 @@
-<<<<<<< HEAD
 /// *
 // * Copyright (c) 2016. See AUTHORS file.
 // *
@@ -238,246 +237,4 @@
 // }
 //
 //
-// }
-=======
-/*
- * Copyright (c) 2016. See AUTHORS file.
- *
- * Licensed under the Apache License, Version 2.0 (the "License");
- * you may not use this file except in compliance with the License.
- * You may obtain a copy of the License at
- *
- *      http://www.apache.org/licenses/LICENSE-2.0
- *
- * Unless required by applicable law or agreed to in writing, software
- * distributed under the License is distributed on an "AS IS" BASIS,
- * WITHOUT WARRANTIES OR CONDITIONS OF ANY KIND, either express or implied.
- * See the License for the specific language governing permissions and
- * limitations under the License.
- */
-
-package com.mbrlabs.mundus.core;
-
-import com.badlogic.gdx.Gdx;
-import com.badlogic.gdx.files.FileHandle;
-import com.badlogic.gdx.math.Quaternion;
-import com.badlogic.gdx.math.Vector3;
-import com.badlogic.gdx.utils.Json;
-import com.badlogic.gdx.utils.JsonWriter;
-import com.mbrlabs.mundus.commons.Scene;
-import com.mbrlabs.mundus.commons.importer.GameObjectDTO;
-import com.mbrlabs.mundus.commons.importer.ModelComponentDTO;
-import com.mbrlabs.mundus.commons.importer.ModelDTO;
-import com.mbrlabs.mundus.commons.importer.ProjectDTO;
-import com.mbrlabs.mundus.commons.importer.SceneDTO;
-import com.mbrlabs.mundus.commons.importer.TerrainComponentDTO;
-import com.mbrlabs.mundus.commons.importer.TerrainDTO;
-import com.mbrlabs.mundus.commons.importer.TextureDTO;
-import com.mbrlabs.mundus.commons.model.MModel;
-import com.mbrlabs.mundus.commons.model.MTexture;
-import com.mbrlabs.mundus.commons.scene3d.GameObject;
-import com.mbrlabs.mundus.commons.scene3d.components.Component;
-import com.mbrlabs.mundus.commons.terrain.SplatTexture;
-import com.mbrlabs.mundus.commons.terrain.Terrain;
-import com.mbrlabs.mundus.commons.terrain.TerrainTexture;
-import com.mbrlabs.mundus.core.kryo.DescriptorConverter;
-import com.mbrlabs.mundus.core.kryo.KryoManager;
-import com.mbrlabs.mundus.core.project.ProjectContext;
-import com.mbrlabs.mundus.scene3d.components.ModelComponent;
-import com.mbrlabs.mundus.scene3d.components.TerrainComponent;
-
-import org.apache.commons.io.FilenameUtils;
-import org.apache.commons.io.IOUtils;
-
-import java.io.FileOutputStream;
-import java.io.IOException;
-import java.io.OutputStream;
-
-/**
- * @author Marcus Brummer
- * @version 26-12-2015
- */
-public class RuntimeExporter {
-
-    private static final Vector3 vec3 = new Vector3();
-    private static final Quaternion quat = new Quaternion();
-
-    public static void export(KryoManager kryoManager, ProjectContext projectContext, FileHandle destFolder,
-            boolean prettyPrint) throws IOException {
-        ProjectDTO dto = new ProjectDTO();
-        dto.setName(projectContext.name);
-
-        // models
-        ModelDTO[] models = new ModelDTO[projectContext.models.size];
-        for (int i = 0; i < models.length; i++) {
-            models[i] = convert(projectContext.models.get(i));
-        }
-        dto.setModels(models);
-
-        // terrains
-        TerrainDTO[] terrains = new TerrainDTO[projectContext.terrains.size];
-        for (int i = 0; i < terrains.length; i++) {
-            terrains[i] = convert(projectContext.terrains.get(i));
-        }
-        dto.setTerrains(terrains);
-
-        // textures
-        TextureDTO[] textures = new TextureDTO[projectContext.textures.size];
-        for (int i = 0; i < textures.length; i++) {
-            textures[i] = convert(projectContext.textures.get(i));
-        }
-        dto.setTextures(textures);
-
-        // scenes
-        SceneDTO[] scenes = new SceneDTO[projectContext.scenes.size];
-        for (int i = 0; i < scenes.length; i++) {
-            String name = projectContext.scenes.get(i);
-            Scene scene = DescriptorConverter.convert(kryoManager.loadScene(projectContext, name),
-                    projectContext.terrains, projectContext.models);
-            scenes[i] = convert(scene);
-        }
-        dto.setScenes(scenes);
-
-        // write JSON
-        if (!destFolder.exists()) {
-            destFolder.mkdirs();
-        }
-        FileHandle jsonOutput = Gdx.files.absolute(FilenameUtils.concat(destFolder.path(), "mundus"));
-        OutputStream outputStream = new FileOutputStream(jsonOutput.path());
-        Json json = new Json();
-        json.setOutputType(JsonWriter.OutputType.json);
-        String output = prettyPrint ? json.prettyPrint(dto) : json.toJson(dto);
-        IOUtils.write(output, outputStream);
-
-        // copy assets
-        FileHandle assetOutput = Gdx.files.absolute(FilenameUtils.concat(destFolder.path(), "assets"));
-        Gdx.files.absolute(FilenameUtils.concat(projectContext.path, "assets")).copyTo(assetOutput);
-    }
-
-    public static TerrainDTO convert(Terrain terrain) {
-        TerrainDTO dto = new TerrainDTO();
-        dto.setId(terrain.id);
-        dto.setName(terrain.name);
-        dto.setDepth(terrain.terrainDepth);
-        dto.setWidth(terrain.terrainWidth);
-        dto.setVertexRes(terrain.vertexResolution);
-        dto.setTerraPath(terrain.terraPath);
-
-        TerrainTexture tex = terrain.getTerrainTexture();
-        if (tex.getSplatmap() != null) dto.setSplatmapPath(tex.getSplatmap().getPath());
-        // Base
-        if (tex.getTexture(SplatTexture.Channel.BASE) != null) {
-            dto.setTexBase(tex.getTexture(SplatTexture.Channel.BASE).texture.getId());
-        }
-        // R
-        if (tex.getTexture(SplatTexture.Channel.R) != null) {
-            dto.setTexR(tex.getTexture(SplatTexture.Channel.R).texture.getId());
-        }
-        // G
-        if (tex.getTexture(SplatTexture.Channel.G) != null) {
-            dto.setTexG(tex.getTexture(SplatTexture.Channel.G).texture.getId());
-        }
-        // B
-        if (tex.getTexture(SplatTexture.Channel.B) != null) {
-            dto.setTexB(tex.getTexture(SplatTexture.Channel.B).texture.getId());
-        }
-        // A
-        if (tex.getTexture(SplatTexture.Channel.A) != null) {
-            dto.setTexA(tex.getTexture(SplatTexture.Channel.A).texture.getId());
-        }
-
-        return dto;
-    }
-
-    public static TerrainComponentDTO convert(TerrainComponent terrainComponent) {
-        TerrainComponentDTO dto = new TerrainComponentDTO();
-        dto.setTerrainID(terrainComponent.getTerrain().id);
-
-        return dto;
-    }
-
-    public static ModelComponentDTO convert(ModelComponent modelComponent) {
-        ModelComponentDTO dto = new ModelComponentDTO();
-        dto.setModelID(modelComponent.getModelInstance().getModel().id);
-
-        return dto;
-    }
-
-    public static SceneDTO convert(Scene scene) {
-        SceneDTO dto = new SceneDTO();
-        dto.setId(scene.getId());
-        dto.setName(scene.getName());
-        for (GameObject go : scene.sceneGraph.getGameObjects()) {
-            dto.getSceneGraph().add(convert(go));
-        }
-
-        return dto;
-    }
-
-    public static ModelDTO convert(MModel model) {
-        ModelDTO dto = new ModelDTO();
-        dto.setId(model.id);
-        dto.setName(model.name);
-        dto.setG3db(model.g3dbPath);
-        dto.setTex(model.texturePath);
-
-        return dto;
-    }
-
-    public static TextureDTO convert(MTexture texture) {
-        TextureDTO dto = new TextureDTO();
-        dto.setId(texture.getId());
-        dto.setPath(texture.getPath());
-
-        return dto;
-    }
-
-    public static GameObjectDTO convert(GameObject gameObject) {
-        GameObjectDTO dto = new GameObjectDTO();
-        dto.setId(gameObject.id);
-        dto.setName(gameObject.name);
-        dto.setActive(gameObject.active);
-
-        // position
-        Vector3 pos = gameObject.getLocalPosition(vec3);
-        dto.getTrans()[0] = pos.x;
-        dto.getTrans()[1] = pos.y;
-        dto.getTrans()[2] = pos.z;
-        //
-        // // rotation
-        // Quaternion rot = gameObject.getLocalPosition(quat);
-        //
-        // dto.getTrans()[3] = gameObject.rotation.x;
-        // dto.getTrans()[4] = gameObject.rotation.y;
-        // dto.getTrans()[5] = gameObject.rotation.z;
-        //
-        // // scale
-        // dto.getTrans()[6] = gameObject.scale.x;
-        // dto.getTrans()[7] = gameObject.scale.y;
-        // dto.getTrans()[8] = gameObject.scale.z;
-
-        // components
-        for (Component c : gameObject.getComponents()) {
-            if (c.getType() == Component.Type.MODEL) {
-                dto.setModelC(convert((ModelComponent) c));
-            } else if (c.getType() == Component.Type.TERRAIN) {
-                dto.setTerrC(convert((TerrainComponent) c));
-            }
-        }
-
-        // TODO TAGS !!!!!!!!!!!!!!!!!!!!!!!!!!!
-
-        // recursively convert children
-        if (gameObject.getChildren() != null) {
-            GameObjectDTO[] childs = new GameObjectDTO[gameObject.getChildren().size];
-            for (int i = 0; i < childs.length; i++) {
-                childs[i] = convert(gameObject.getChildren().get(i));
-            }
-            dto.setChilds(childs);
-        }
-
-        return dto;
-    }
-
-}
->>>>>>> daa24cb2
+// }