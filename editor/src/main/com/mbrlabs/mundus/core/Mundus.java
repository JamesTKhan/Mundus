/*
 * Copyright (c) 2016. See AUTHORS file.
 *
 * Licensed under the Apache License, Version 2.0 (the "License");
 * you may not use this file except in compliance with the License.
 * You may obtain a copy of the License at
 *
 *      http://www.apache.org/licenses/LICENSE-2.0
 *
 * Unless required by applicable law or agreed to in writing, software
 * distributed under the License is distributed on an "AS IS" BASIS,
 * WITHOUT WARRANTIES OR CONDITIONS OF ANY KIND, either express or implied.
 * See the License for the specific language governing permissions and
 * limitations under the License.
 */

package com.mbrlabs.mundus.core;

import com.badlogic.gdx.Gdx;
import com.badlogic.gdx.graphics.g2d.BitmapFont;
import com.badlogic.gdx.graphics.g2d.TextureAtlas;
import com.badlogic.gdx.graphics.g2d.freetype.FreeTypeFontGenerator;
import com.badlogic.gdx.graphics.g3d.ModelBatch;
import com.badlogic.gdx.graphics.glutils.ShapeRenderer;
import com.badlogic.gdx.scenes.scene2d.ui.Skin;
import com.kotcrab.vis.ui.VisUI;
import com.kotcrab.vis.ui.widget.file.FileChooser;
import com.mbrlabs.mundus.Main;
import com.mbrlabs.mundus.assets.ModelImporter;
import com.mbrlabs.mundus.core.kryo.KryoManager;
import com.mbrlabs.mundus.core.project.ProjectManager;
import com.mbrlabs.mundus.core.registry.Registry;
import com.mbrlabs.mundus.events.EventBus;
import com.mbrlabs.mundus.history.CommandHistory;
import com.mbrlabs.mundus.input.FreeCamController;
import com.mbrlabs.mundus.input.InputManager;
import com.mbrlabs.mundus.input.ShortcutController;
import com.mbrlabs.mundus.shader.Shaders;
import com.mbrlabs.mundus.tools.ToolManager;
import com.mbrlabs.mundus.tools.picker.GameObjectPicker;
import com.mbrlabs.mundus.tools.picker.ToolHandlePicker;
import com.mbrlabs.mundus.utils.Fa;
import com.mbrlabs.mundus.utils.ReflectionUtils;

import java.io.File;
import java.lang.reflect.Field;
import java.lang.reflect.Modifier;
import java.util.ArrayList;
import java.util.List;

/**
 * Core class.
 *
 * @author Marcus Brummer
 * @version 08-12-2015
 */
public class Mundus {

    private static ToolManager toolManager;
    private static InputManager input;
    private static FreeCamController freeCamController;
    private static ShortcutController shortcutController;
    private static Shaders shaders;
    private static ShapeRenderer shapeRenderer;
    private static KryoManager kryoManager;
    private static ProjectManager projectManager;
    private static Registry registry;
    private static ModelImporter modelImporter;
    private static CommandHistory commandHistory;
    private static GameObjectPicker goPicker;
    private static ToolHandlePicker handlePicker;

    public static EventBus eventBus;

    public static BitmapFont fa;
    public static ModelBatch modelBatch;

    /**
     * Loads & initializes everything.
     *
     * This includes editor specific resources but also project specific
     * resources (see ProjectContext).
     *
     */
    public static void init() {
        File homeDir = new File(Registry.HOME_DIR);
        if (!homeDir.exists()) {
            homeDir.mkdir();
        }

        initStyle();
        initFontAwesome();

        shapeRenderer = new ShapeRenderer();
        modelBatch = new ModelBatch();
        shaders = new Shaders();
        input = new InputManager();
        goPicker = new GameObjectPicker();
        handlePicker = new ToolHandlePicker();
        eventBus = new EventBus();
        kryoManager = new KryoManager();
        registry = kryoManager.loadRegistry();
        freeCamController = new FreeCamController();
        commandHistory = new CommandHistory(CommandHistory.DEFAULT_LIMIT);

        modelImporter = new ModelImporter(registry);
        projectManager = new ProjectManager(kryoManager, registry, shaders);
<<<<<<< HEAD
        toolManager = new ToolManager(input, projectManager, goPicker, handlePicker, modelBatch, shaders, shapeRenderer, commandHistory);
=======
        assetManager = new AssetManager(projectManager);
        toolManager = new ToolManager(input, projectManager, goPicker, handlePicker, modelBatch, shaders, shapeRenderer,
                commandHistory);
>>>>>>> 2a64b84c
        shortcutController = new ShortcutController(registry, projectManager, commandHistory);
    }

    private static void initStyle() {
        FreeTypeFontGenerator generator = new FreeTypeFontGenerator(
                Gdx.files.internal("fonts/open-sans/OpenSans-Regular.ttf"));
        FreeTypeFontGenerator.FreeTypeFontParameter params = new FreeTypeFontGenerator.FreeTypeFontParameter();
        params.kerning = true;
        params.borderStraight = false;

        // font norm
        params.size = 13;
        BitmapFont fontNorm = generator.generateFont(params);

        // font small
        params.size = 12;
        BitmapFont fontSmall = generator.generateFont(params);
        generator.dispose();

        // skin
        Skin skin = new Skin();
        skin.add("font-norm", fontNorm, BitmapFont.class);
        skin.add("font-small", fontSmall, BitmapFont.class);

        skin.addRegions(new TextureAtlas(Gdx.files.internal("ui/skin/uiskin.atlas")));
        skin.load(Gdx.files.internal("ui/skin/uiskin.json"));
        VisUI.load(skin);

        FileChooser.setFavoritesPrefsName(Main.class.getPackage().getName());
    }

    private static void initFontAwesome() {
        Fa faBuilder = new Fa(Gdx.files.internal("fonts/fa45.ttf"));
        faBuilder.getGeneratorParameter().size = (int) (Gdx.graphics.getHeight() * 0.02f);
        faBuilder.getGeneratorParameter().kerning = true;
        faBuilder.getGeneratorParameter().borderStraight = false;
        fa = faBuilder.addIcon(Fa.SAVE).addIcon(Fa.DOWNLOAD).addIcon(Fa.GIFT).addIcon(Fa.PLAY).addIcon(Fa.MOUSE_POINTER)
                .addIcon(Fa.ARROWS).addIcon(Fa.CIRCLE_O).addIcon(Fa.CIRCLE).addIcon(Fa.MINUS).addIcon(Fa.CARET_DOWN)
                .addIcon(Fa.CARET_UP).addIcon(Fa.TIMES).addIcon(Fa.SORT).addIcon(Fa.HASHTAG).addIcon(Fa.PAINT_BRUSH)
                .addIcon(Fa.STAR).addIcon(Fa.REFRESH).addIcon(Fa.EXPAND).build();
    }

    public static void postEvent(Object event) {
        eventBus.post(event);
    }

    public static void registerEventListener(Object listener) {
        eventBus.register(listener);
    }

    public static void unregisterEventListener(Object listener) {
        eventBus.unregister(listener);
    }

    public static void inject(Object o) {
        // get fields that are annotated with @Inject
        List<Field> injectableFields = new ArrayList<>();
        Class clazz = o.getClass();
        Field[] fields = clazz.getDeclaredFields();
        for (Field f : fields) {
            if (ReflectionUtils.hasFieldAnnotation(f, Inject.class)) {
                injectableFields.add(f);
                // Log.debug("DI: found injectable field: {}", f.getName());
            }
        }

        // inject
        try {
            for (Field f : injectableFields) {
                injectField(o, f);
            }
        } catch (IllegalAccessException e) {
            e.printStackTrace();
        }

    }

    /**
     * Looks at own static fields and injects value into object if found.
     *
     * @param o
     *            object, in which field should be injected
     * @param field
     *            the injectable field
     *
     * @throws IllegalAccessException
     */
    private static void injectField(Object o, Field field) throws IllegalAccessException {
        for (Field f : Mundus.class.getDeclaredFields()) {
            if (Modifier.isStatic(f.getModifiers()) && Modifier.isPrivate(f.getModifiers())) {
                if (f.getType().equals(field.getType())) {
                    field.setAccessible(true);
                    field.set(o, f.get(null));
                }
            }
        }
    }

    /**
     * Disposes everything.
     */
    public static void dispose() {
        VisUI.dispose();
        if (shapeRenderer != null) shapeRenderer.dispose();
        if (goPicker != null) goPicker.dispose();
        if (modelBatch != null) modelBatch.dispose();
        if (shaders != null) shaders.dispose();
        if (toolManager != null) toolManager.dispose();
        if (commandHistory != null) commandHistory.clear();
        if (fa != null) fa.dispose();
<<<<<<< HEAD
=======
        for (Model model : testModels) {
            model.dispose();
        }
>>>>>>> 2a64b84c
        if (projectManager != null) projectManager.dispose();
    }

}<|MERGE_RESOLUTION|>--- conflicted
+++ resolved
@@ -105,13 +105,8 @@
 
         modelImporter = new ModelImporter(registry);
         projectManager = new ProjectManager(kryoManager, registry, shaders);
-<<<<<<< HEAD
-        toolManager = new ToolManager(input, projectManager, goPicker, handlePicker, modelBatch, shaders, shapeRenderer, commandHistory);
-=======
-        assetManager = new AssetManager(projectManager);
         toolManager = new ToolManager(input, projectManager, goPicker, handlePicker, modelBatch, shaders, shapeRenderer,
                 commandHistory);
->>>>>>> 2a64b84c
         shortcutController = new ShortcutController(registry, projectManager, commandHistory);
     }
 
@@ -222,12 +217,6 @@
         if (toolManager != null) toolManager.dispose();
         if (commandHistory != null) commandHistory.clear();
         if (fa != null) fa.dispose();
-<<<<<<< HEAD
-=======
-        for (Model model : testModels) {
-            model.dispose();
-        }
->>>>>>> 2a64b84c
         if (projectManager != null) projectManager.dispose();
     }
 
