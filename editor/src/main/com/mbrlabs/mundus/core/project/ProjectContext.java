/*
 * Copyright (c) 2016. See AUTHORS file.
 *
 * Licensed under the Apache License, Version 2.0 (the "License");
 * you may not use this file except in compliance with the License.
 * You may obtain a copy of the License at
 *
 *      http://www.apache.org/licenses/LICENSE-2.0
 *
 * Unless required by applicable law or agreed to in writing, software
 * distributed under the License is distributed on an "AS IS" BASIS,
 * WITHOUT WARRANTIES OR CONDITIONS OF ANY KIND, either express or implied.
 * See the License for the specific language governing permissions and
 * limitations under the License.
 */

package com.mbrlabs.mundus.core.project;

import com.badlogic.gdx.utils.Array;
import com.badlogic.gdx.utils.Disposable;
import com.mbrlabs.mundus.assets.EditorAssetManager;
import com.mbrlabs.mundus.commons.model.MTexture;
import com.mbrlabs.mundus.commons.terrain.Terrain;
import com.mbrlabs.mundus.core.EditorScene;
import com.mbrlabs.mundus.utils.Log;

/**
 * A project context represents an loaded and opened project.
 *
 * A project context can have many scenes, nut only one scene at a time can be
 * active.
 *
 * @author Marcus Brummer
 * @version 28-11-2015
 */
public class ProjectContext implements Disposable {

    private static final String TAG = ProjectContext.class.getSimpleName();

    public String path;
    public String name;

    public Array<String> scenes;
    public EditorScene currScene;

    public EditorAssetManager assetManager;

    public Array<Terrain> terrains;
    public Array<MTexture> textures;

    private int idProvider;

    /** set by kryo when project is loaded. do not use this */
    public String activeSceneName;

    public ProjectContext(int idProvider) {
        textures = new Array<>();
        scenes = new Array<>();
        currScene = new EditorScene();
        terrains = new Array<>();
        this.idProvider = idProvider;
    }

    public void copyFrom(ProjectContext other) {
        path = other.path;
        name = other.name;
        terrains = other.terrains;
        currScene = other.currScene;
        scenes = other.scenes;
        idProvider = other.idProvider;
        textures = other.textures;
        assetManager = other.assetManager;
    }

    public synchronized int obtainID() {
        idProvider += 1;
        return idProvider;
    }

    public synchronized int inspectCurrentID() {
        return idProvider;
    }

    @Override
    public void dispose() {
<<<<<<< HEAD
        Log.debug(TAG, "Disposing current project: {}", path);
        if(assetManager != null) {
            assetManager.dispose();
=======
        Log.debug(TAG, "Disposing project current {}", path);
        for (MModel model : models) {
            model.getModel().dispose();
>>>>>>> 2a64b84c
        }
    }

}<|MERGE_RESOLUTION|>--- conflicted
+++ resolved
@@ -83,15 +83,9 @@
 
     @Override
     public void dispose() {
-<<<<<<< HEAD
         Log.debug(TAG, "Disposing current project: {}", path);
-        if(assetManager != null) {
+        if (assetManager != null) {
             assetManager.dispose();
-=======
-        Log.debug(TAG, "Disposing project current {}", path);
-        for (MModel model : models) {
-            model.getModel().dispose();
->>>>>>> 2a64b84c
         }
     }
 
