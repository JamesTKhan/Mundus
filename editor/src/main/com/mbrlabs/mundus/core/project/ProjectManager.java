--- conflicted
+++ resolved
@@ -49,9 +49,10 @@
 import com.mbrlabs.mundus.scene3d.components.PickableComponent;
 import com.mbrlabs.mundus.scene3d.components.TerrainComponent;
 import com.mbrlabs.mundus.shader.Shaders;
-import com.mbrlabs.mundus.utils.TerrainIO;
 import com.mbrlabs.mundus.utils.Log;
 import com.mbrlabs.mundus.utils.SkyboxBuilder;
+import com.mbrlabs.mundus.utils.TerrainIO;
+
 import org.apache.commons.io.FilenameUtils;
 
 import java.io.File;
@@ -69,14 +70,8 @@
 
     private static final String DEFAULT_SCENE_NAME = "Main Scene";
 
-<<<<<<< HEAD
-    public static final String PROJECT_ASSETS_DIR           =    "assets/";
-    public static final String PROJECT_TERRAIN_DIR          =    PROJECT_ASSETS_DIR + "terrains/";
-=======
     public static final String PROJECT_ASSETS_DIR = "assets/";
-    public static final String PROJECT_MODEL_DIR = PROJECT_ASSETS_DIR + "models/";
     public static final String PROJECT_TERRAIN_DIR = PROJECT_ASSETS_DIR + "terrains/";
->>>>>>> 2a64b84c
 
     public static final String PROJECT_TEXTURE_DIR = PROJECT_ASSETS_DIR + "textures/";
     public static final String PROJECT_SCENES_DIR = "scenes/";
@@ -139,7 +134,8 @@
         ProjectContext newProjectContext = new ProjectContext(-1);
         newProjectContext.path = path;
         newProjectContext.name = ref.getName();
-        newProjectContext.assetManager = new EditorAssetManager(new FileHandle(path + "/" + ProjectManager.PROJECT_ASSETS_DIR));
+        newProjectContext.assetManager = new EditorAssetManager(
+                new FileHandle(path + "/" + ProjectManager.PROJECT_ASSETS_DIR));
 
         // create default scene & save .mundus
         EditorScene scene = new EditorScene();
@@ -203,12 +199,14 @@
      * @throws FileNotFoundException
      *             if project can't be found
      */
-    public ProjectContext loadProject(ProjectRef ref) throws FileNotFoundException, MetaFileParseException, AssetNotFoundException {
+    public ProjectContext loadProject(ProjectRef ref)
+            throws FileNotFoundException, MetaFileParseException, AssetNotFoundException {
         ProjectContext context = kryoManager.loadProjectContext(ref);
         context.path = ref.getPath();
 
         // load assets
-        context.assetManager = new EditorAssetManager(new FileHandle(ref.getPath() + "/" + ProjectManager.PROJECT_ASSETS_DIR));
+        context.assetManager = new EditorAssetManager(
+                new FileHandle(ref.getPath() + "/" + ProjectManager.PROJECT_ASSETS_DIR));
         context.assetManager.loadAssets(new AssetManager.AssetLoadingListener() {
             @Override
             public void onLoad(Asset asset, int progress, int assetCount) {
@@ -228,15 +226,6 @@
             Log.debug(TAG, "Loaded texture: {}", tex.getPath());
         }
 
-<<<<<<< HEAD
-=======
-        // load g3db models
-        G3dModelLoader loader = new G3dModelLoader(new UBJsonReader());
-        for (MModel model : context.models) {
-            model.setModel(loader.loadModel(Gdx.files.absolute(FilenameUtils.concat(context.path, model.g3dbPath))));
-        }
-
->>>>>>> 2a64b84c
         // load terrain .terra files
         for (Terrain terrain : context.terrains) {
             TerrainIO.importTerrain(context, terrain);
@@ -353,7 +342,7 @@
      */
     public EditorScene loadScene(ProjectContext context, String sceneName) throws FileNotFoundException {
         SceneDescriptor descriptor = kryoManager.loadScene(context, sceneName);
-        Array<ModelAsset> models =  context.assetManager.getModelAssets();
+        Array<ModelAsset> models = context.assetManager.getModelAssets();
         EditorScene scene = DescriptorConverter.convert(descriptor, context.terrains, models);
         scene.skybox = SkyboxBuilder.createDefaultSkybox();
 
@@ -409,32 +398,19 @@
     }
 
     private void initComponents(ProjectContext context, GameObject go) {
-<<<<<<< HEAD
-        Array<ModelAsset> models =  context.assetManager.getModelAssets();
-        for(Component c : go.getComponents()) {
-=======
+        Array<ModelAsset> models = context.assetManager.getModelAssets();
         for (Component c : go.getComponents()) {
->>>>>>> 2a64b84c
             // Model component
             if (c.getType() == Component.Type.MODEL) {
                 ModelComponent modelComponent = (ModelComponent) c;
-<<<<<<< HEAD
                 ModelAsset model = findModelById(models, modelComponent.getModelInstance().getModel().getUUID());
-                if(model != null) {
-=======
-                MModel model = findModelById(context.models, modelComponent.getModelInstance().getModel().id);
                 if (model != null) {
->>>>>>> 2a64b84c
                     modelComponent.getModelInstance().modelInstance = new ModelInstance(model.getModel());
                     modelComponent.getModelInstance().modelInstance.transform = go.getTransform();
                     modelComponent.setShader(shaders.entityShader);
                 } else {
-<<<<<<< HEAD
-                    Log.fatal(TAG, "model for modelInstance not found: {}", modelComponent.getModelInstance().getModel().getUUID());
-=======
                     Log.fatal(TAG, "model for modelInstance not found: {}",
-                            modelComponent.getModelInstance().getModel().id);
->>>>>>> 2a64b84c
+                            modelComponent.getModelInstance().getModel().getUUID());
                 }
             } else if (c.getType() == Component.Type.TERRAIN) {
                 ((TerrainComponent) c).setShader(shaders.terrainShader);
@@ -448,15 +424,9 @@
         }
     }
 
-<<<<<<< HEAD
     private ModelAsset findModelById(Array<ModelAsset> models, String id) {
-        for(ModelAsset m : models) {
-            if(m.getUUID().equals(id)) {
-=======
-    private MModel findModelById(Array<MModel> models, long id) {
-        for (MModel m : models) {
-            if (m.id == id) {
->>>>>>> 2a64b84c
+        for (ModelAsset m : models) {
+            if (m.getUUID().equals(id)) {
                 return m;
             }
         }
