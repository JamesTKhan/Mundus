--- conflicted
+++ resolved
@@ -39,118 +39,9 @@
 import com.mbrlabs.mundus.utils.TerrainUtils;
 
 /** @author Marcus Brummer
- * @version 25-12-2015 */
+ * @version 25-12-2015 z*/
 public class ModelPlacementTool extends Tool {
 
-<<<<<<< HEAD
-    public static final String NAME = "Placement Tool";
-
-    private Vector3 tempV3 = new Vector3();
-
-    // DO NOT DISPOSE THIS
-    private ModelAsset model;
-    private MModelInstance curEntity;
-
-    public ModelPlacementTool(ProjectManager projectManager, Shader shader, ModelBatch batch, CommandHistory history) {
-        super(projectManager, shader, batch, history);
-        this.model = null;
-        this.curEntity = null;
-    }
-
-    public void setModel(ModelAsset model) {
-        this.model = model;
-        this.curEntity = new MModelInstance(model);
-        ProjectContext context = projectManager.current();
-        System.out.println(context.terrains.size);
-    }
-
-    @Override
-    public String getName() {
-        return NAME;
-    }
-
-    @Override
-    public Drawable getIcon() {
-        throw new UnsupportedOperationException();
-    }
-
-    @Override
-    public String getIconFont() {
-        throw new UnsupportedOperationException();
-    }
-
-    @Override
-    public void reset() {
-        dispose();
-    }
-
-    @Override
-    public void render() {
-        if(curEntity != null) {
-            batch.begin(projectManager.current().currScene.cam);
-            batch.render(curEntity.modelInstance, projectManager.current().currScene.environment, shader);
-            batch.end();
-        }
-    }
-
-    @Override
-    public void act() {
-
-    }
-
-    @Override
-    public boolean touchDown(int screenX, int screenY, int pointer, int button) {
-
-        if(curEntity != null && button == Input.Buttons.LEFT) {
-            int id = projectManager.current().obtainID();
-            GameObject modelGo = new GameObject(projectManager.current().currScene.sceneGraph, model.getName(), id);
-            projectManager.current().currScene.sceneGraph.addGameObject(modelGo);
-
-            curEntity.modelInstance.transform.getTranslation(tempV3);
-            modelGo.translate(tempV3);
-            ModelComponent modelComponent = new ModelComponent(modelGo);
-            modelComponent.setShader(shader);
-            modelComponent.setModelInstance(curEntity);
-            modelComponent.encodeRaypickColorId();
-
-            try {
-                modelGo.addComponent(modelComponent);
-            } catch (InvalidComponentException e) {
-                Dialogs.showErrorDialog(Ui.getInstance(), e.getMessage());
-                return false;
-            }
-
-            Mundus.postEvent(new SceneGraphChangedEvent());
-
-            curEntity = new MModelInstance(model);
-            mouseMoved(screenX, screenY);
-        }
-        return false;
-    }
-
-    @Override
-    public boolean mouseMoved(int screenX, int screenY) {
-        if(this.model == null || curEntity == null) return false;
-
-        final ProjectContext context = projectManager.current();
-
-        final Ray ray = projectManager.current().currScene.viewport.getPickRay(screenX, screenY);
-        if(context.currScene.terrains.size > 0 && curEntity != null) {
-            TerrainUtils.getRayIntersection(context.currScene.terrains, ray, tempV3);
-        } else {
-            tempV3.set(projectManager.current().currScene.cam.position);
-            tempV3.add(ray.direction.nor().scl(200));
-        }
-        curEntity.modelInstance.transform.setTranslation(tempV3);
-        return false;
-    }
-
-    @Override
-    public void dispose() {
-        this.model = null;
-        this.curEntity = null;
-    }
-=======
 	public static final String NAME = "Placement Tool";
 	public static Vector3 DEFAULT_ORIENTATION = Vector3.Z.cpy();
 
@@ -159,7 +50,7 @@
 	private boolean shouldRespectTerrainSlope = true;
 
 	// DO NOT DISPOSE THIS
-	private MModel model;
+	private ModelAsset model;
 	private MModelInstance curEntity;
 
 	public ModelPlacementTool (ProjectManager projectManager, Shader shader, ModelBatch batch, CommandHistory history) {
@@ -168,7 +59,7 @@
 		this.curEntity = null;
 	}
 
-	public void setModel (MModel model) {
+	public void setModel (ModelAsset model) {
 		this.model = model;
 		this.curEntity = new MModelInstance(model);
 		ProjectContext context = projectManager.current();
@@ -222,7 +113,7 @@
 
 		if (curEntity != null && button == Input.Buttons.LEFT) {
 			int id = projectManager.current().obtainID();
-			GameObject modelGo = new GameObject(projectManager.current().currScene.sceneGraph, model.name, id);
+			GameObject modelGo = new GameObject(projectManager.current().currScene.sceneGraph, model.getName(), id);
 			projectManager.current().currScene.sceneGraph.addGameObject(modelGo);
 
 			curEntity.modelInstance.transform.getTranslation(tempV3);
@@ -276,6 +167,5 @@
 		this.model = null;
 		this.curEntity = null;
 	}
->>>>>>> 991cf6fb
 
 }