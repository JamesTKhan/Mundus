--- conflicted
+++ resolved
@@ -40,12 +40,7 @@
  * @author Marcus Brummer
  * @version 08-12-2015
  */
-<<<<<<< HEAD
 public class AssetsDock extends Tab implements ProjectChangedEvent.ProjectChangedListener, AssetImportEvent.AssetImportListener {
-=======
-public class AssetsDock extends Tab
-        implements ProjectChangedEvent.ProjectChangedListener, ModelImportEvent.ModelImportListener {
->>>>>>> 2a64b84c
 
     private VisTable root;
     private VisTable filesViewContextContainer;
@@ -88,17 +83,11 @@
     private void reloadModels() {
         filesView.clearChildren();
         ProjectContext projectContext = projectManager.current();
-<<<<<<< HEAD
-        for(Asset asset : projectContext.assetManager.getAssets()) {
-            if(asset instanceof ModelAsset) {
+        for (Asset asset : projectContext.assetManager.getAssets()) {
+            if (asset instanceof ModelAsset) {
                 AssetsDock.AssetItem assetItem = new AssetsDock.AssetItem(asset);
                 filesView.addActor(assetItem);
             }
-=======
-        for (MModel model : projectContext.models) {
-            AssetsDock.AssetItem assetItem = new AssetsDock.AssetItem(model);
-            filesView.addActor(assetItem);
->>>>>>> 2a64b84c
         }
     }
 
