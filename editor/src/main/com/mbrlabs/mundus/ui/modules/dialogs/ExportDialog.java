/*
 * Copyright (c) 2016. See AUTHORS file.
 *
 * Licensed under the Apache License, Version 2.0 (the "License");
 * you may not use this file except in compliance with the License.
 * You may obtain a copy of the License at
 *
 *      http://www.apache.org/licenses/LICENSE-2.0
 *
 * Unless required by applicable law or agreed to in writing, software
 * distributed under the License is distributed on an "AS IS" BASIS,
 * WITHOUT WARRANTIES OR CONDITIONS OF ANY KIND, either express or implied.
 * See the License for the specific language governing permissions and
 * limitations under the License.
 */

package com.mbrlabs.mundus.ui.modules.dialogs;

import com.badlogic.gdx.files.FileHandle;
import com.badlogic.gdx.scenes.scene2d.Actor;
import com.badlogic.gdx.scenes.scene2d.InputEvent;
import com.badlogic.gdx.scenes.scene2d.ui.Table;
import com.badlogic.gdx.scenes.scene2d.utils.ChangeListener;
import com.badlogic.gdx.scenes.scene2d.utils.ClickListener;
import com.kotcrab.vis.ui.widget.VisCheckBox;
import com.kotcrab.vis.ui.widget.VisTextButton;
import com.kotcrab.vis.ui.widget.VisTextField;
import com.kotcrab.vis.ui.widget.file.FileChooser;
import com.kotcrab.vis.ui.widget.file.SingleFileChooserListener;
import com.mbrlabs.mundus.core.Inject;
import com.mbrlabs.mundus.core.Mundus;
import com.mbrlabs.mundus.core.kryo.KryoManager;
import com.mbrlabs.mundus.core.project.ProjectManager;
import com.mbrlabs.mundus.ui.Ui;

import java.io.File;

/**
 * @author Marcus Brummer
 * @version 26-12-2015
 */
public class ExportDialog extends BaseDialog {

    private static final String TAG = ExportDialog.class.getSimpleName();

    // UI elements
    private FileChooser fileChooser;
    private VisTextField output = new VisTextField();
    private VisTextButton exportBtn = new VisTextButton("EXPORT");
    private VisTextButton fileChooserBtn = new VisTextButton("Select");

    private VisCheckBox gzipCheckbox = new VisCheckBox("Compress");
    private VisCheckBox prettyPrintCheckbox = new VisCheckBox("Pretty print");

    @Inject
    private KryoManager kryoManager;
    @Inject
    private ProjectManager projectManager;

    public ExportDialog() {
        super("Export");
        Mundus.inject(this);
        setModal(true);
        setMovable(false);
        setupUI();
        setupListener();
    }

    private void setupUI() {
        gzipCheckbox.left();
        prettyPrintCheckbox.left();
        Table root = new Table();
        // root.debugAll();
        root.padTop(6).padRight(6).padBottom(22);
        add(root).left().top();
        root.add(output).width(320).padRight(7).padBottom(5).left();
        root.add(fileChooserBtn).width(80).left().padBottom(5).row();
        root.add(gzipCheckbox).width(400).colspan(2).row();
        root.add(prettyPrintCheckbox).width(400).colspan(2).row();
        root.add(exportBtn).width(400).padTop(15).colspan(2).row();

        fileChooser = new FileChooser(FileChooser.Mode.OPEN);
        fileChooser.setSelectionMode(FileChooser.SelectionMode.DIRECTORIES);
    }

    private void setupListener() {

        // disable pretty print when compression is enabled
        gzipCheckbox.addListener(new ChangeListener() {
            @Override
            public void changed(ChangeEvent event, Actor actor) {
                prettyPrintCheckbox.setDisabled(gzipCheckbox.isChecked());
            }
        });

        // import btn
        exportBtn.addListener(new ClickListener() {
            @Override
            public void clicked(InputEvent event, float x, float y) {
                super.clicked(event, x, y);
                String folder = output.getText();
                if (validateInput(folder)) {
                    boolean compress = gzipCheckbox.isChecked();
                    boolean pretty = prettyPrintCheckbox.isChecked();

<<<<<<< HEAD
//                    try {
//                        RuntimeExporter.export(kryoManager, projectManager.current(), Gdx.files.absolute(folder), pretty);
//                    } catch (IOException e) {
//                        e.printStackTrace();
//                    }
                    Ui.getInstance().getToaster().error("Not implemented yet");
=======
                    try {
                        RuntimeExporter.export(kryoManager, projectManager.current(), Gdx.files.absolute(folder),
                                pretty);
                    } catch (IOException e) {
                        e.printStackTrace();
                    }
>>>>>>> 2a64b84c

                }
            }
        });

        // button launches file chooser
        fileChooserBtn.addListener(new ClickListener() {
            @Override
            public void clicked(InputEvent event, float x, float y) {
                super.clicked(event, x, y);
                Ui.getInstance().addActor(fileChooser.fadeIn());
            }
        });

        // file chooser
        fileChooser.setListener(new SingleFileChooserListener() {
            @Override
            public void selected(FileHandle file) {
                output.setText(file.path());
            }
        });

    }

    private boolean validateInput(String folder) {
        File f = new File(folder);
        if (!f.exists() || !f.isDirectory()) {
            return false;
        }

        return true;
    }

    @Override
    protected void close() {
        super.close();
    }

}<|MERGE_RESOLUTION|>--- conflicted
+++ resolved
@@ -103,21 +103,12 @@
                     boolean compress = gzipCheckbox.isChecked();
                     boolean pretty = prettyPrintCheckbox.isChecked();
 
-<<<<<<< HEAD
 //                    try {
 //                        RuntimeExporter.export(kryoManager, projectManager.current(), Gdx.files.absolute(folder), pretty);
 //                    } catch (IOException e) {
 //                        e.printStackTrace();
 //                    }
                     Ui.getInstance().getToaster().error("Not implemented yet");
-=======
-                    try {
-                        RuntimeExporter.export(kryoManager, projectManager.current(), Gdx.files.absolute(folder),
-                                pretty);
-                    } catch (IOException e) {
-                        e.printStackTrace();
-                    }
->>>>>>> 2a64b84c
 
                 }
             }
