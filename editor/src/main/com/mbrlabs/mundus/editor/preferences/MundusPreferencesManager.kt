--- conflicted
+++ resolved
@@ -16,9 +16,7 @@
         /** Keys for global prefs **/
         const val GLOB_MUNDUS_VERSION = "version"
         const val GLOB_RIGHT_BUTTON_SELECT = "right-button-select"
-<<<<<<< HEAD
         const val GLOB_OPTIMIZE_TERRAIN_UPDATES = "optimize-terrain-updates"
-=======
         const val GLOB_LINE_WIDTH_SELECTION = "line-width-selection"
         const val GLOB_LINE_WIDTH_WIREFRAME = "line-width-wireframe"
         const val GLOB_LINE_WIDTH_HELPER_LINE = "line-width-helper-line"
@@ -27,7 +25,6 @@
         const val GLOB_BOOL_DEBUG_RENDERER_ON = "debug-renderer-on"
         const val GLOB_BOOL_DEBUG_RENDERER_DEPTH_OFF = "debug-renderer-depth-off"
         const val GLOB_BOOL_DEBUG_FACING_ARROW = "debug-renderer-facingarrow-off"
->>>>>>> eacf7cc4
 
         // Default values for global prefs
         const val GLOB_RIGHT_SELECT_BUTTON_DEFAULT_VALUE = true
