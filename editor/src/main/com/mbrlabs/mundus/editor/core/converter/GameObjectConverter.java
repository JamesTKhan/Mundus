--- conflicted
+++ resolved
@@ -24,23 +24,14 @@
 import com.mbrlabs.mundus.commons.assets.Asset;
 import com.mbrlabs.mundus.commons.dto.CustomComponentDTO;
 import com.mbrlabs.mundus.commons.dto.GameObjectDTO;
-<<<<<<< HEAD
-import com.mbrlabs.mundus.commons.dto.TerrainComponentDTO;
-=======
 import com.mbrlabs.mundus.commons.mapper.CustomComponentConverter;
->>>>>>> 12bd99ea
 import com.mbrlabs.mundus.commons.mapper.CustomPropertiesComponentConverter;
 import com.mbrlabs.mundus.commons.scene3d.GameObject;
 import com.mbrlabs.mundus.commons.scene3d.SceneGraph;
 import com.mbrlabs.mundus.commons.scene3d.components.Component;
 import com.mbrlabs.mundus.commons.scene3d.components.CustomPropertiesComponent;
 import com.mbrlabs.mundus.commons.scene3d.components.LightComponent;
-<<<<<<< HEAD
-import com.mbrlabs.mundus.commons.scene3d.components.TerrainComponent;
-import com.mbrlabs.mundus.commons.scene3d.components.TerrainManagerComponent;
-=======
 import com.mbrlabs.mundus.commons.utils.AssetUtils;
->>>>>>> 12bd99ea
 import com.mbrlabs.mundus.editor.scene3d.components.PickableModelComponent;
 import com.mbrlabs.mundus.editor.scene3d.components.PickableTerrainComponent;
 import com.mbrlabs.mundus.editor.scene3d.components.PickableWaterComponent;
@@ -228,10 +219,8 @@
                 descriptor.setLightComponent(PickableLightComponentConverter.convert((LightComponent) c));
             } else if (c.getType() == Component.Type.CUSTOM_PROPERTIES) {
                 descriptor.setCustomPropertiesComponent(CustomPropertiesComponentConverter.convert((CustomPropertiesComponent) c));
-<<<<<<< HEAD
             } else if (c.getType() == Component.Type.TERRAIN_MANAGER) {
                 descriptor.setTerrainManagerComponent(TerrainManagerComponentConverter.convert((TerrainManagerComponent) c));
-=======
             } else if (c.getType() != null) {
                 for (int i = 0; i < customComponentConverters.size; ++i) {
                     final CustomComponentConverter converter = customComponentConverters.get(i);
@@ -253,7 +242,6 @@
                         }
                     }
                 }
->>>>>>> 12bd99ea
             }
         }
 
