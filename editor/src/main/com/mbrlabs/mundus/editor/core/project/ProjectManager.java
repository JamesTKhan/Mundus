/*
 * Copyright (c) 2016. See AUTHORS file.
 *
 * Licensed under the Apache License, Version 2.0 (the "License");
 * you may not use this file except in compliance with the License.
 * You may obtain a copy of the License at
 *
 *      http://www.apache.org/licenses/LICENSE-2.0
 *
 * Unless required by applicable law or agreed to in writing, software
 * distributed under the License is distributed on an "AS IS" BASIS,
 * WITHOUT WARRANTIES OR CONDITIONS OF ANY KIND, either express or implied.
 * See the License for the specific language governing permissions and
 * limitations under the License.
 */

package com.mbrlabs.mundus.editor.core.project;

import com.badlogic.gdx.Gdx;
import com.badlogic.gdx.files.FileHandle;
import com.badlogic.gdx.graphics.g3d.ModelBatch;
import com.badlogic.gdx.utils.Array;
import com.badlogic.gdx.utils.Disposable;
import com.badlogic.gdx.utils.GdxRuntimeException;
import com.mbrlabs.mundus.commons.Scene;
import com.mbrlabs.mundus.commons.assets.Asset;
import com.mbrlabs.mundus.commons.assets.AssetNotFoundException;
import com.mbrlabs.mundus.commons.assets.ModelAsset;
import com.mbrlabs.mundus.commons.assets.SkyboxAsset;
import com.mbrlabs.mundus.commons.assets.TextureAsset;
import com.mbrlabs.mundus.commons.assets.meta.MetaFileParseException;
import com.mbrlabs.mundus.commons.dto.GameObjectDTO;
import com.mbrlabs.mundus.commons.dto.SceneDTO;
import com.mbrlabs.mundus.commons.scene3d.GameObject;
import com.mbrlabs.mundus.commons.scene3d.SceneGraph;
import com.mbrlabs.mundus.commons.scene3d.components.Component;
import com.mbrlabs.mundus.commons.scene3d.components.ModelComponent;
import com.mbrlabs.mundus.commons.scene3d.components.TerrainComponent;
import com.mbrlabs.mundus.commons.scene3d.components.WaterComponent;
import com.mbrlabs.mundus.editor.Main;
import com.mbrlabs.mundus.editor.Mundus;
import com.mbrlabs.mundus.editor.assets.AssetAlreadyExistsException;
import com.mbrlabs.mundus.editor.assets.EditorAssetManager;
import com.mbrlabs.mundus.editor.core.EditorScene;
import com.mbrlabs.mundus.editor.core.converter.GameObjectConverter;
import com.mbrlabs.mundus.editor.core.converter.SceneConverter;
import com.mbrlabs.mundus.editor.core.io.IOManager;
import com.mbrlabs.mundus.editor.core.registry.ProjectRef;
import com.mbrlabs.mundus.editor.core.registry.Registry;
import com.mbrlabs.mundus.editor.core.scene.SceneManager;
import com.mbrlabs.mundus.editor.events.LogEvent;
import com.mbrlabs.mundus.editor.events.LogType;
import com.mbrlabs.mundus.editor.events.ProjectChangedEvent;
import com.mbrlabs.mundus.editor.events.SceneChangedEvent;
import com.mbrlabs.mundus.editor.scene3d.components.PickableComponent;
import com.mbrlabs.mundus.editor.shader.Shaders;
import com.mbrlabs.mundus.editor.ui.UI;
import com.mbrlabs.mundus.editor.utils.Log;
import com.mbrlabs.mundus.editor.utils.SkyboxBuilder;

import java.io.File;
import java.io.FileNotFoundException;
import java.io.IOException;

/**
 * Manages Mundus projects and scenes.
 *
 * @author Marcus Brummer
 * @version 25-11-2015
 */
public class ProjectManager implements Disposable {

    private static final String TAG = ProjectManager.class.getSimpleName();

    private static final String DEFAULT_SCENE_NAME = "Main Scene";
    public static final String PROJECT_ASSETS_DIR = "assets/";
    public static final String PROJECT_SCENES_DIR = "scenes/";
    public static final String PROJECT_SCENE_EXTENSION = "mundus";
    public static final String PROJECT_EXTENSION = "pro";

    private ProjectContext currentProject;
    private ProjectContext loadingProject;
    private Registry registry;
    private IOManager ioManager;
    private ModelBatch modelBatch;
    private ModelBatch depthBatch;

    public ProjectManager(IOManager ioManager, Registry registry, ModelBatch modelBatch) {
        this.registry = registry;
        this.ioManager = ioManager;
        this.modelBatch = modelBatch;
        currentProject = new ProjectContext(-1);
    }

    /**
     * Returns current project.
     *
     * @return current project
     */
    public ProjectContext current() {
        return currentProject;
    }

    public ProjectContext loadingProject() {
        return loadingProject;
    }

    public boolean isLoading() {
        if (loadingProject == null) {
            return false;
        }

        return !loadingProject.loaded;
    }

    public boolean isLoaded() {
        if (loadingProject == null) {
            return false;
        }

        return loadingProject.loaded;
    }

    /**
     * Saves the active project
     */
    public void saveCurrentProject() {
        saveProject(currentProject);
    }

    public String assetFolder() {
        return currentProject.path + "/" + PROJECT_ASSETS_DIR;
    }

    /**
     * Creates & saves a new project.
     *
     * Creates a new project. However, it does not switch the current project.
     *
     * @param name
     *            project name
     * @param folder
     *            absolute path to project folder
     * @return new project context
     */
    public ProjectContext createProject(String name, String folder) {
        ProjectRef ref = registry.createProjectRef(name, folder);
        String path = ref.getPath();
        new File(path).mkdirs();
        new File(path, PROJECT_ASSETS_DIR).mkdirs();
        new File(path, PROJECT_SCENES_DIR).mkdirs();

        // create currentProject current
        ProjectContext newProjectContext = new ProjectContext(-1);
        newProjectContext.path = path;
        newProjectContext.name = ref.getName();
        newProjectContext.activeSceneName = DEFAULT_SCENE_NAME;
        newProjectContext.assetManager = new EditorAssetManager(
                new FileHandle(path + "/" + ProjectManager.PROJECT_ASSETS_DIR));

        // create default scene & save .mundus
        EditorScene scene = new EditorScene();
        scene.setName(DEFAULT_SCENE_NAME);
        scene.skybox = SkyboxBuilder.createDefaultSkybox(Shaders.INSTANCE.getSkyboxShader());
        scene.skyboxAssetId = getDefaultSkyboxAsset(newProjectContext, true).getID();
        scene.setId(newProjectContext.obtainID());
        SceneManager.saveScene(newProjectContext, scene);
        scene.sceneGraph.scene.batch = modelBatch;

        // save .pro file
        newProjectContext.scenes.add(scene.getName());
        newProjectContext.currScene = scene;
        saveProject(newProjectContext);

        // create standard assets
        newProjectContext.assetManager.createStandardAssets();

        // Generate assets.txt file
        newProjectContext.assetManager.createAssetsTextFile();

        return newProjectContext;
    }

    /**
     * Gets the default skybox, if it can be found.
     *
     * @param projectContext the project context to use
     * @param createIfMissing if true, creates default skybox if it's missing
     * @return skybox asset
     */
    public SkyboxAsset getDefaultSkyboxAsset(ProjectContext projectContext, boolean createIfMissing) {

        // See if the default skybox already exists
        SkyboxAsset defaultSkybox = (SkyboxAsset) projectContext.assetManager.findAssetByFileName("default.sky");

        if (defaultSkybox == null && createIfMissing) {
            FileHandle texture = Gdx.files.internal("textures/skybox/default/skybox_default.png");
            TextureAsset textureAsset = projectContext.assetManager.getOrCreateTextureAsset(texture);

            String id = textureAsset.getID();
            // Create it if it does not exist
            try {
                defaultSkybox = projectContext.assetManager.createSkyBoxAsset("default", id, id, id, id, id, id);
                defaultSkybox.positiveX = textureAsset;
                defaultSkybox.negativeX = textureAsset;
                defaultSkybox.positiveY = textureAsset;
                defaultSkybox.negativeY = textureAsset;
                defaultSkybox.positiveZ = textureAsset;
                defaultSkybox.negativeZ = textureAsset;
            } catch (IOException e) {
                e.printStackTrace();
            } catch (AssetAlreadyExistsException e) {
                e.printStackTrace();
            }

            if (defaultSkybox == null)
                throw new GdxRuntimeException("Unable to get or create default skybox.");
        }

        return defaultSkybox;
    }

    /**
     * Imports (opens) a mundus project, that is not in the registry.
     *
     * @param absolutePath
     *            path to project
     * @return project context of imported project
     * @throws ProjectAlreadyImportedException
     *             if project exists already in registry
     * @throws ProjectOpenException
     *             project could not be opened
     */
    public ProjectContext importProject(String absolutePath) throws ProjectAlreadyImportedException, ProjectOpenException {
        // check if already imported
        for (ProjectRef ref : registry.getProjects()) {
            if (ref.getPath().equals(absolutePath)) {
                throw new ProjectAlreadyImportedException("Project " + absolutePath + " is already imported");
            }
        }

        ProjectRef ref = new ProjectRef();
        ref.setPath(absolutePath);

        try {
            ProjectContext context = ioManager.loadProjectContext(ref);
            context.path = absolutePath;
            UI.INSTANCE.toggleLoadingScreen(true, context.name);
            ref.setName(context.name);
            registry.getProjects().add(ref);
<<<<<<< HEAD
            ioManager.saveRegistry(registry);
=======

            // Set this import project as last opened to prevent NPE only
            // if no project was opened before
            if (registry.getLastProject() == null){
                registry.setLastProject(ref);
            }
            
            kryoManager.saveRegistry(registry);
>>>>>>> f21643a8
            startAsyncProjectLoad(absolutePath, context);
            return context;
        } catch (Exception e) {
            throw new ProjectOpenException(e.getMessage());
        }
    }

    private void loadAssets(String path, ProjectContext context) throws MetaFileParseException {
        context.assetManager = new EditorAssetManager(
                new FileHandle(path + "/" + ProjectManager.PROJECT_ASSETS_DIR));

        context.assetManager.queueAssetsForLoading(false);
    }

    /**
     * Completely saves a project & all scenes.
     *
     * @param projectContext
     *            project context
     */
    public void saveProject(ProjectContext projectContext) {
        // save modified assets
        EditorAssetManager assetManager = projectContext.assetManager;
        for (Asset asset : assetManager.getModifiedAssets()) {
            try {
                Log.debug(TAG, "Saving modified asset: {}", asset);
                assetManager.saveAsset(asset);
                System.out.println(asset.getName());
            } catch (IOException e) {
                Log.exception(TAG, e);
            }
        }
        assetManager.getModifiedAssets().clear();

        for (Asset asset : assetManager.getNewAssets()) {
            try {
                Log.debug(TAG, "Saving new asset: {}", asset);
                assetManager.saveAsset(asset);
                System.out.println(asset.getName());
            } catch (IOException e) {
                Log.exception(TAG, e);
            }
        }
        assetManager.getNewAssets().clear();

        // Generate assets.txt file
        assetManager.createAssetsTextFile();

        // save current in .pro file
        ioManager.saveProjectContext(projectContext);
        // save scene in .mundus file
        SceneManager.saveScene(projectContext, projectContext.currScene);

        Log.debug(TAG, "Saving currentProject {}", projectContext.name + " [" + projectContext.path + "]");
        Mundus.INSTANCE.postEvent(new LogEvent("Saving currentProject " + projectContext.name + " [" + projectContext.path + "]"));
    }

    /**
     * Loads the project that was open when the user quit the program.
     *
     * Does not open open the project.
     *
     * @return project context of last project
     */
    public ProjectContext loadLastProjectAsync() {
        ProjectRef lastOpenedProject = registry.getLastOpenedProject();
        if (lastOpenedProject != null) {

            // Check if file exists first
            File file = new File(lastOpenedProject.getPath());
            if (!file.exists()) {
                Log.error(TAG, "Last opened project does not exist: " + lastOpenedProject.getPath());
                return null;
            }

            try {
                return startAsyncProjectLoad(lastOpenedProject);
            } catch (FileNotFoundException fnf) {
                Log.error(TAG, fnf.getMessage());
                fnf.printStackTrace();
            } catch (MetaFileParseException anf) {
                Log.error(TAG, anf.getMessage());
            }
            return null;
        }
        return null;
    }

    /**
     * Starts loading the project context for a project.
     *
     * This does not open to that project, it only starts the async load process.
     * {@link #continueLoading()} must be called each frame while loading to continue the loading process.
     *
     * @param ref
     *            project reference to the project
     * @return initialized but unloaded project context
     * @throws FileNotFoundException
     *             if project can't be found
     */
    public ProjectContext startAsyncProjectLoad(ProjectRef ref) throws FileNotFoundException, MetaFileParseException {
        ProjectContext context = ioManager.loadProjectContext(ref);
        context.path = ref.getPath();
        context.name = ref.getName();

        return startAsyncProjectLoad(ref.getPath(), context);
    }

    public ProjectContext startAsyncProjectLoad(String path, ProjectContext context) throws MetaFileParseException {
        Log.debug(TAG, "Asynchronous project loading started...");
        loadingProject = context;

        // Queues up assets for loading
        loadAssets(path, loadingProject);

        return loadingProject;
    }

    public ProjectContext continueLoading() throws FileNotFoundException, MetaFileParseException, AssetNotFoundException {
        boolean complete = loadingProject.assetManager.continueLoading();

        if (!complete) {
            return loadingProject;
        }

        return finalizeLoading();
    }

    private ProjectContext finalizeLoading() throws FileNotFoundException {
        Log.debug(TAG, "Asynchronous project loading complete");

        loadingProject.currScene = loadScene(loadingProject, loadingProject.activeSceneName);
        loadingProject.loaded = true;
        return loadingProject;
    }

    /**
     * Opens a project.
     *
     * Opens a project. If a project is already open it will be disposed.
     * 
     * @param context
     *            project context to open
     */
    public void changeProject(ProjectContext context) {
        if (currentProject != null) {
            if (currentProject.assetManager != null) {
                currentProject.assetManager.deleteNewUnsavedAssets();
            }
            currentProject.dispose();
        }

        // Null it out now that loading is complete
        if (context == loadingProject) {
            loadingProject = null;
        }

        currentProject = context;
        currentProject.initPreferences();
        // currentProject.copyFrom(context);
        registry.setLastProject(new ProjectRef());
        registry.getLastOpenedProject().setName(context.name);
        registry.getLastOpenedProject().setPath(context.path);

        ioManager.saveRegistry(registry);

        Gdx.graphics.setTitle(constructWindowTitle());
        Mundus.INSTANCE.postEvent(new ProjectChangedEvent(context));
        currentProject.currScene.onLoaded();
    }

    /**
     * Creates a new scene for the given project.
     *
     * @param project
     *            project
     * @param name
     *            scene name
     * @return newly created scene
     */
    public Scene createScene(ProjectContext project, String name) {
        Scene scene = new Scene();
        long id = project.obtainID();
        scene.setId(id);
        scene.setName(name);
        scene.skyboxAssetId = getDefaultSkyboxAsset(project, false).getID();
        if (scene.skyboxAssetId != null)
            scene.skybox = SkyboxBuilder.createDefaultSkybox(Shaders.INSTANCE.getSkyboxShader());
        project.scenes.add(scene.getName());
        SceneManager.saveScene(project, scene);

        return scene;
    }

    /**
     * Loads a scene.
     *
     * This does not open the scene.
     *
     * @param context
     *            project context of the scene
     * @param sceneName
     *            name of the scene
     * @return loaded scene
     * @throws FileNotFoundException
     *             if scene file not found
     */
    public EditorScene loadScene(ProjectContext context, String sceneName) throws FileNotFoundException {
        SceneDTO sceneDTO = SceneManager.loadScene(context, sceneName);

        EditorScene scene = SceneConverter.convert(sceneDTO, context.assetManager.getAssetMap());

        // load skybox
        if (scene.skyboxAssetId != null && context.assetManager.getAssetMap().containsKey(scene.skyboxAssetId)) {
            SkyboxAsset asset = (SkyboxAsset) context.assetManager.getAssetMap().get(scene.skyboxAssetId);
            scene.setSkybox(asset, Shaders.INSTANCE.getSkyboxShader());
        }

        scene.batch = modelBatch;

        scene.setDepthShader(Shaders.INSTANCE.getDepthShader());

        SceneGraph sceneGraph = scene.sceneGraph;
        for (GameObject go : sceneGraph.getGameObjects()) {
            initGameObject(context, go);
        }

        // create TerrainGroup for active scene
        Array<Component> terrainComponents = new Array<>();
        for (GameObject go : sceneGraph.getGameObjects()) {
            go.findComponentsByType(terrainComponents, Component.Type.TERRAIN, true);
        }
        for (Component c : terrainComponents) {
            if (c instanceof TerrainComponent) {
                scene.terrains.add(((TerrainComponent) c));
            }
        }

        return scene;
    }

    /**
     * Get all GameObjects from a scene. Partially loads the scene fast without using GL context
     * so this can be called on a separate thread.
     */
    public Array<GameObject> getSceneGameObjects(ProjectContext context, String sceneName) throws FileNotFoundException {
        SceneDTO sceneDTO = SceneManager.loadScene(context, sceneName);

        Scene scene = new Scene(false);
        for (GameObjectDTO descriptor : sceneDTO.getGameObjects()) {
            scene.sceneGraph.addGameObject(GameObjectConverter.convert(descriptor, scene.sceneGraph, context.assetManager.getAssetMap()));
        }
        for (GameObject go : scene.sceneGraph.getGameObjects()) {
            initGameObject(context, go);
        }

        scene.dispose();
        return scene.sceneGraph.getGameObjects();
    }


    /**
     * Loads and opens scene
     *
     * @param projectContext
     *            project context of scene
     * @param sceneName
     *            scene name
     */
    public void changeScene(ProjectContext projectContext, String sceneName) {
        try {
            EditorScene newScene = loadScene(projectContext, sceneName);
            projectContext.currScene.dispose();
            projectContext.currScene = newScene;

            Gdx.graphics.setTitle(constructWindowTitle());
            Mundus.INSTANCE.postEvent(new SceneChangedEvent());
            projectContext.currScene.onLoaded();
        } catch (FileNotFoundException e) {
            e.printStackTrace();
            Log.error(TAG, e.getMessage());
        }
    }

    /**
     * Renames scene.
     *
     * @param project The project context
     * @param oldSceneName The old name of scene
     * @param newSceneName The new name of scene
     */
    public void renameScene(final ProjectContext project, final String oldSceneName, final String newSceneName) {
        // Rename scene name in scene list
        for(int i = 0; i < project.scenes.size; ++i) {
            if (project.scenes.get(i).equals(oldSceneName)) {
                project.scenes.removeIndex(i);
                project.scenes.insert(i, newSceneName);
            }
        }

        // If it is the current scene then rename it in project context too
        if (project.currScene.getName().equals(oldSceneName)) {
            project.currScene.setName(newSceneName);
        }

        // Rename scene file on filesystem
        SceneManager.renameScene(project, oldSceneName, newSceneName);
    }

    /**
     * Deletes scene
     *
     * @param project The project context
     * @param sceneName The screen name
     */
    public void deleteScene(final ProjectContext project, final String sceneName) {
        project.scenes.removeValue(sceneName, false);
        SceneManager.deleteScene(project, sceneName);
    }

    private void initGameObject(ProjectContext context, GameObject root) {
        initComponents(context, root);
        if (root.getChildren() != null) {
            for (GameObject c : root.getChildren()) {
                initGameObject(context, c);
            }
        }
    }

    private void initComponents(ProjectContext context, GameObject go) {
        Array<ModelAsset> models = context.assetManager.getModelAssets();
        Array.ArrayIterator<Component> iterator = go.getComponents().iterator();
        while(iterator.hasNext()) {
            Component c = iterator.next();
            if (c == null) {
                // To prevent crashing, log a warning statement and remove the corrupted component
                iterator.remove();
                Log.warn(TAG, "A component for {} was null on load, this may be caused by deleting an asset that is still in a scene.", go);
                Mundus.INSTANCE.postEvent(new LogEvent(LogType.ERROR, "A component for "+ go.name +"  was null on load, this may be caused by deleting an asset that is still in a scene."));
                go.name = go.name.concat(" [COMPONENT ERROR]");
                continue;
            }
            // Model component
            if (c.getType() == Component.Type.MODEL) {
                ModelComponent modelComponent = (ModelComponent) c;
                ModelAsset model = findModelById(models, modelComponent.getModelAsset().getID());
                if (model != null) {
                    modelComponent.setModel(model, false);
                } else {
                    Log.fatal(TAG, "model for modelInstance not found: {}", modelComponent.getModelAsset().getID());
                }
            } else if (c.getType() == Component.Type.WATER) {
                ((WaterComponent) c).getWaterAsset().water.setTransform(go.getTransform());
            }

            // encode id for picking
            if (c instanceof PickableComponent) {
                ((PickableComponent) c).encodeRaypickColorId();
            }
        }
    }

    private ModelAsset findModelById(Array<ModelAsset> models, String id) {
        for (ModelAsset m : models) {
            if (m.getID().equals(id)) {
                return m;
            }
        }

        return null;
    }

    private String constructWindowTitle() {
        return currentProject.name + " - " + currentProject.currScene.getName() + " [" + currentProject.path + "]"
                + " - " + Main.TITLE;
    }

    public ModelBatch getModelBatch() {
        return modelBatch;
    }

    /**
     * Disposes current model batch, assigns the new batch and updates the batch
     * on the current scene.
     *
     * @param modelBatch new ModelBatch instance to use
     */
    public void setModelBatch(ModelBatch modelBatch) {
        if (this.modelBatch != null) {
            this.modelBatch.dispose();
        }

        this.modelBatch = modelBatch;

        if (currentProject != null && currentProject.currScene != null) {
            currentProject.currScene.batch = this.modelBatch;
        }
    }

    /**
     * Disposes current depth model batch, assigns the new batch and updates the depth batch
     * on the current scene.
     *
     * @param depthBatch new ModelBatch instance to use
     */
    public void setDepthBatch(ModelBatch depthBatch) {
        if (this.depthBatch != null) {
            this.depthBatch.dispose();
        }

        this.depthBatch = depthBatch;

        if (currentProject != null && currentProject.currScene != null) {
            currentProject.currScene.depthBatch = this.depthBatch;
        }
    }

    @Override
    public void dispose() {
        currentProject.dispose();
    }
}<|MERGE_RESOLUTION|>--- conflicted
+++ resolved
@@ -248,18 +248,14 @@
             UI.INSTANCE.toggleLoadingScreen(true, context.name);
             ref.setName(context.name);
             registry.getProjects().add(ref);
-<<<<<<< HEAD
-            ioManager.saveRegistry(registry);
-=======
 
             // Set this import project as last opened to prevent NPE only
             // if no project was opened before
             if (registry.getLastProject() == null){
                 registry.setLastProject(ref);
             }
-            
-            kryoManager.saveRegistry(registry);
->>>>>>> f21643a8
+
+            ioManager.saveRegistry(registry);
             startAsyncProjectLoad(absolutePath, context);
             return context;
         } catch (Exception e) {
