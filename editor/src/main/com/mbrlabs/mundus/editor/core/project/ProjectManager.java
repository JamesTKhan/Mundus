--- conflicted
+++ resolved
@@ -255,11 +255,7 @@
                 registry.setLastProject(ref);
             }
 
-<<<<<<< HEAD
             ioManager.saveRegistry(registry);
-=======
-            kryoManager.saveRegistry(registry);
->>>>>>> 39159b2f
             startAsyncProjectLoad(absolutePath, context);
             return context;
         } catch (Exception e) {
