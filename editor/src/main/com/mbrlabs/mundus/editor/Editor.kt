/*
 * Copyright (c) 2016. See AUTHORS file.
 *
 * Licensed under the Apache License, Version 2.0 (the "License");
 * you may not use this file except in compliance with the License.
 * You may obtain a copy of the License at
 *
 *      http://www.apache.org/licenses/LICENSE-2.0
 *
 * Unless required by applicable law or agreed to in writing, software
 * distributed under the License is distributed on an "AS IS" BASIS,
 * WITHOUT WARRANTIES OR CONDITIONS OF ANY KIND, either express or implied.
 * See the License for the specific language governing permissions and
 * limitations under the License.
 */

package com.mbrlabs.mundus.editor

import com.badlogic.gdx.ApplicationListener
import com.badlogic.gdx.Gdx
import com.badlogic.gdx.InputAdapter
import com.badlogic.gdx.backends.lwjgl3.Lwjgl3WindowAdapter
import com.badlogic.gdx.graphics.Color
import com.badlogic.gdx.graphics.OrthographicCamera
import com.badlogic.gdx.graphics.g3d.ModelBatch
import com.badlogic.gdx.graphics.g3d.ModelInstance
import com.badlogic.gdx.graphics.glutils.ShapeRenderer
import com.badlogic.gdx.utils.GdxRuntimeException
import com.mbrlabs.mundus.commons.shaders.MundusPBRShaderProvider
import com.mbrlabs.mundus.commons.utils.DebugRenderer
import com.mbrlabs.mundus.commons.utils.ShaderUtils
import com.mbrlabs.mundus.editor.core.project.ProjectContext
import com.mbrlabs.mundus.editor.core.project.ProjectManager
import com.mbrlabs.mundus.editor.core.registry.Registry
import com.mbrlabs.mundus.editor.events.FilesDroppedEvent
import com.mbrlabs.mundus.editor.events.FullScreenEvent
import com.mbrlabs.mundus.editor.events.ProjectChangedEvent
import com.mbrlabs.mundus.editor.events.SceneChangedEvent
import com.mbrlabs.mundus.editor.input.FreeCamController
import com.mbrlabs.mundus.editor.input.InputManager
import com.mbrlabs.mundus.editor.input.ShortcutController
import com.mbrlabs.mundus.editor.profiling.MundusGLProfiler
import com.mbrlabs.mundus.editor.tools.ToolManager
import com.mbrlabs.mundus.editor.ui.UI
import com.mbrlabs.mundus.editor.ui.gizmos.GizmoManager
import com.mbrlabs.mundus.editor.utils.Colors
import com.mbrlabs.mundus.editor.utils.Compass
import com.mbrlabs.mundus.editor.utils.GlUtils
import com.mbrlabs.mundus.editor.utils.UsefulMeshs
import net.mgsx.gltf.scene3d.scene.SceneRenderableSorter
import net.mgsx.gltf.scene3d.shaders.PBRDepthShaderProvider
import org.apache.commons.io.FileUtils
import org.apache.commons.io.FilenameUtils
import org.lwjgl.opengl.GL11

/**
 * @author Marcus Brummer
 * @version 07-06-2016
 */
class Editor : Lwjgl3WindowAdapter(), ApplicationListener,
        ProjectChangedEvent.ProjectChangedListener,
        SceneChangedEvent.SceneChangedListener,
        FullScreenEvent.FullScreenEventListener {

    private lateinit var axesInstance: ModelInstance
    private lateinit var compass: Compass

    private lateinit var camController: FreeCamController
    private lateinit var guiCamera: OrthographicCamera
    private lateinit var shortcutController: ShortcutController
    private lateinit var inputManager: InputManager
    private lateinit var projectManager: ProjectManager
    private lateinit var registry: Registry
    private lateinit var toolManager: ToolManager
    private lateinit var gizmoManager: GizmoManager
    private lateinit var glProfiler: MundusGLProfiler
    private lateinit var shapeRenderer: ShapeRenderer
<<<<<<< HEAD
=======
    private lateinit var debugRenderer: DebugRenderer
>>>>>>> ec934c8a

    override fun create() {
        Mundus.registerEventListener(this)
        camController = Mundus.inject()
        shortcutController = Mundus.inject()
        inputManager = Mundus.inject()
        projectManager = Mundus.inject()
        registry = Mundus.inject()
        toolManager = Mundus.inject()
        gizmoManager = Mundus.inject()
        glProfiler = Mundus.inject()
        shapeRenderer = Mundus.inject()
        setupInput()

        debugRenderer = DebugRenderer(shapeRenderer)

        // TODO dispose this
        val axesModel = UsefulMeshs.createAxes()
        axesInstance = ModelInstance(axesModel)

        // open last edited project or create default project
        var context: ProjectContext? = projectManager.loadLastProjectAsync()
        if (context == null) {
            context = createDefaultProject()
        }

        if(context == null) {
            throw GdxRuntimeException("Couldn't open a project")
        }

        guiCamera = OrthographicCamera()
        guiCamera.setToOrtho(
            false,
            UI.viewport.screenWidth.toFloat(),
            UI.viewport.screenHeight.toFloat()
        )

        UI.toggleLoadingScreen(true)
    }

    private fun setupInput() {
        // NOTE: order in which processors are added is important: first added,
        // first executed!
        inputManager.addProcessor(shortcutController)
        inputManager.addProcessor(UI)
        // when user does not click on a ui element -> unfocus UI
        inputManager.addProcessor(object : InputAdapter() {
            override fun touchDown(screenX: Int, screenY: Int, pointer: Int, button: Int): Boolean {
                UI.unfocusAll()
                return false
            }
        })
        inputManager.addProcessor(toolManager)
        inputManager.addProcessor(camController)
        toolManager.setDefaultTool()
    }

    private fun setupSceneWidget() {
        val context = projectManager.current()
        val scene = context.currScene
        val sg = scene.sceneGraph

        val config = ShaderUtils.buildPBRShaderConfig(projectManager.current().assetManager.maxNumBones)
        projectManager.modelBatch = ModelBatch(MundusPBRShaderProvider(config), SceneRenderableSorter())

        val depthConfig = ShaderUtils.buildPBRShaderDepthConfig(projectManager.current().assetManager.maxNumBones)
        projectManager.setDepthBatch((ModelBatch(PBRDepthShaderProvider(depthConfig))))

        UI.sceneWidget.setCam(context.currScene.cam)
        UI.sceneWidget.setRenderer {
            val renderWireframe = projectManager.current().renderWireframe
            val renderDebug = projectManager.current().renderDebug

            glProfiler.resume()
            sg.update()
            if (renderWireframe) GL11.glPolygonMode(GL11.GL_FRONT_AND_BACK, GL11.GL_LINE)
            scene.render()
            if (renderWireframe) GL11.glPolygonMode(GL11.GL_FRONT_AND_BACK, GL11.GL_FILL)
            glProfiler.pause()

            if (renderDebug) {
                debugRenderer.begin(scene.cam)
                debugRenderer.render(sg.gameObjects)
                debugRenderer.end()
            }

            toolManager.render()
            gizmoManager.render()
            compass.render(projectManager.modelBatch, scene.environment)
        }

        gizmoManager.setCamera(context.currScene.cam)
        compass.setWorldCam(context.currScene.cam)
        camController.setCamera(context.currScene.cam)
        UI.sceneWidget.setCam(context.currScene.cam)
        context.currScene.viewport = UI.sceneWidget.viewport
    }

    override fun render() {
        GlUtils.clearScreen(Color.BLACK)
        if (projectManager.isLoading) {
            processLoading()
            return
        }

        UI.act()
        glProfiler.reset()
        camController.update()
        toolManager.act()
        UI.draw()
    }

    private fun processLoading() {
        projectManager.continueLoading()

        // Render a basic loading bar
        val progress = projectManager.loadingProject().assetManager.progress
        shapeRenderer.begin(ShapeRenderer.ShapeType.Filled)
        shapeRenderer.projectionMatrix = guiCamera.combined
        shapeRenderer.color = Colors.GRAY_888
        shapeRenderer.rect(0f, guiCamera.viewportHeight * .1f, Gdx.graphics.width.toFloat(), guiCamera.viewportHeight * .02f)
        shapeRenderer.color = Colors.TEAL
        shapeRenderer.rect(0f, guiCamera.viewportHeight * .1f, progress * Gdx.graphics.width, guiCamera.viewportHeight * .02f)
        shapeRenderer.end()

        if (projectManager.isLoaded) {
            compass = Compass(projectManager.loadingProject().currScene.cam)
            // change project; this will fire a ProjectChangedEvent
            projectManager.changeProject(projectManager.loadingProject())
            UI.toggleLoadingScreen(false)
            UI.processVersionDialog()
        }

        UI.act()
        UI.draw()
    }

    override fun onProjectChanged(event: ProjectChangedEvent) {
        setupSceneWidget()
    }

    override fun onSceneChanged(event: SceneChangedEvent) {
        setupSceneWidget()
    }

    override fun onFullScreenEvent(event: FullScreenEvent) {
        if (event.isFullScreen) return
        // looks redundant but the purpose is to reset the FBO's to clear a render glitch on full screen exit
        projectManager.current().currScene.setWaterResolution(projectManager.current().currScene.settings.waterResolution)
    }

    private fun createDefaultProject(): ProjectContext? {
        if (registry.lastOpenedProject == null || registry.projects.size == 0) {
            val name = "Default Project"
            var path = FileUtils.getUserDirectoryPath()
            path = FilenameUtils.concat(path, "MundusProjects")

            return projectManager.createProject(name, path)
        }

        return null
    }

    override fun closeRequested(): Boolean {
        UI.showDialog(UI.exitDialog)
        return false
    }

    override fun resize(width: Int, height: Int) {
        UI.viewport.update(width, height, true)
    }

    override fun pause() {}
    override fun resume() {}

    override fun filesDropped(files: Array<out String>?) {
        Mundus.postEvent(FilesDroppedEvent(files))
    }

    override fun dispose() {
        debugRenderer.dispose()
        Mundus.dispose()
    }

}<|MERGE_RESOLUTION|>--- conflicted
+++ resolved
@@ -75,10 +75,7 @@
     private lateinit var gizmoManager: GizmoManager
     private lateinit var glProfiler: MundusGLProfiler
     private lateinit var shapeRenderer: ShapeRenderer
-<<<<<<< HEAD
-=======
     private lateinit var debugRenderer: DebugRenderer
->>>>>>> ec934c8a
 
     override fun create() {
         Mundus.registerEventListener(this)
