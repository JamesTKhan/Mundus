/*
 * Copyright (c) 2016. See AUTHORS file.
 *
 * Licensed under the Apache License, Version 2.0 (the "License");
 * you may not use this file except in compliance with the License.
 * You may obtain a copy of the License at
 *
 *      http://www.apache.org/licenses/LICENSE-2.0
 *
 * Unless required by applicable law or agreed to in writing, software
 * distributed under the License is distributed on an "AS IS" BASIS,
 * WITHOUT WARRANTIES OR CONDITIONS OF ANY KIND, either express or implied.
 * See the License for the specific language governing permissions and
 * limitations under the License.
 */

package com.mbrlabs.mundus.editor

import com.badlogic.gdx.ApplicationListener
import com.badlogic.gdx.Gdx
import com.badlogic.gdx.InputAdapter
import com.badlogic.gdx.backends.lwjgl3.Lwjgl3WindowAdapter
import com.badlogic.gdx.graphics.Color
import com.badlogic.gdx.graphics.OrthographicCamera
import com.badlogic.gdx.graphics.g3d.ModelBatch
import com.badlogic.gdx.graphics.g3d.ModelInstance
import com.badlogic.gdx.graphics.glutils.ShapeRenderer
import com.mbrlabs.mundus.commons.utils.DebugRenderer
import com.mbrlabs.mundus.commons.utils.ShaderUtils
import com.mbrlabs.mundus.editor.core.project.ProjectContext
import com.mbrlabs.mundus.editor.core.project.ProjectManager
import com.mbrlabs.mundus.editor.core.registry.Registry
import com.mbrlabs.mundus.editor.events.FilesDroppedEvent
import com.mbrlabs.mundus.editor.events.FullScreenEvent
import com.mbrlabs.mundus.editor.events.GameObjectModifiedEvent
import com.mbrlabs.mundus.editor.events.ProjectChangedEvent
import com.mbrlabs.mundus.editor.events.SceneChangedEvent
import com.mbrlabs.mundus.editor.input.FreeCamController
import com.mbrlabs.mundus.editor.input.InputManager
import com.mbrlabs.mundus.editor.input.ShortcutController
import com.mbrlabs.mundus.editor.preferences.MundusPreferencesManager
import com.mbrlabs.mundus.editor.profiling.MundusGLProfiler
import com.mbrlabs.mundus.editor.shader.EditorShaderProvider
import com.mbrlabs.mundus.editor.tools.ToolManager
import com.mbrlabs.mundus.editor.ui.UI
import com.mbrlabs.mundus.editor.ui.gizmos.GizmoManager
import com.mbrlabs.mundus.editor.utils.Colors
import com.mbrlabs.mundus.editor.utils.Compass
import com.mbrlabs.mundus.editor.utils.GlUtils
import com.mbrlabs.mundus.editor.utils.UsefulMeshs
import net.mgsx.gltf.scene3d.scene.SceneRenderableSorter
import net.mgsx.gltf.scene3d.shaders.PBRDepthShaderProvider
import org.apache.commons.io.FileUtils
import org.apache.commons.io.FilenameUtils
import org.lwjgl.opengl.GL11
import java.io.File

/**
 * @author Marcus Brummer
 * @version 07-06-2016
 */
class Editor : Lwjgl3WindowAdapter(), ApplicationListener,
        ProjectChangedEvent.ProjectChangedListener,
        SceneChangedEvent.SceneChangedListener,
        FullScreenEvent.FullScreenEventListener,
        GameObjectModifiedEvent.GameObjectModifiedListener {

    private lateinit var axesInstance: ModelInstance
    private lateinit var compass: Compass

    private lateinit var camController: FreeCamController
    private lateinit var guiCamera: OrthographicCamera
    private lateinit var shortcutController: ShortcutController
    private lateinit var inputManager: InputManager
    private lateinit var projectManager: ProjectManager
    private lateinit var registry: Registry
    private lateinit var toolManager: ToolManager
    private lateinit var gizmoManager: GizmoManager
    private lateinit var glProfiler: MundusGLProfiler
    private lateinit var shapeRenderer: ShapeRenderer
    private lateinit var debugRenderer: DebugRenderer
    private lateinit var globalPreferencesManager: MundusPreferencesManager

    override fun create() {
        Mundus.registerEventListener(this)
        camController = Mundus.inject()
        shortcutController = Mundus.inject()
        inputManager = Mundus.inject()
        projectManager = Mundus.inject()
        registry = Mundus.inject()
        toolManager = Mundus.inject()
        gizmoManager = Mundus.inject()
        glProfiler = Mundus.inject()
        shapeRenderer = Mundus.inject()
        globalPreferencesManager = Mundus.inject()
        setupInput()

        debugRenderer = DebugRenderer(shapeRenderer)

        // TODO dispose this
        val axesModel = UsefulMeshs.createAxes()
        axesInstance = ModelInstance(axesModel)

        // open last edited project or create default project
        var context: ProjectContext? = projectManager.loadLastProjectAsync()
        if (context == null) {
            context = createDefaultProject()
            projectManager.startAsyncProjectLoad(context!!.path, context)
        }

        guiCamera = OrthographicCamera()
        guiCamera.setToOrtho(
            false,
            UI.viewport.screenWidth.toFloat(),
            UI.viewport.screenHeight.toFloat()
        )

        UI.toggleLoadingScreen(true, context.name)
    }

    private fun setupInput() {
        // NOTE: order in which processors are added is important: first added,
        // first executed!
        inputManager.addProcessor(shortcutController)
        inputManager.addProcessor(UI)
        // when user does not click on a ui element -> unfocus UI
        inputManager.addProcessor(object : InputAdapter() {
            override fun touchDown(screenX: Int, screenY: Int, pointer: Int, button: Int): Boolean {
                UI.unfocusAll()
                return false
            }
        })
        inputManager.addProcessor(toolManager)
        inputManager.addProcessor(camController)
        toolManager.setDefaultTool()
    }

    private fun setupSceneWidget() {
        val context = projectManager.current()
        val scene = context.currScene
        val sg = scene.sceneGraph

        val config = ShaderUtils.buildPBRShaderConfig(projectManager.current().assetManager.maxNumBones)
        projectManager.modelBatch?.dispose()
        projectManager.modelBatch = ModelBatch(EditorShaderProvider(config), SceneRenderableSorter())

        val depthConfig = ShaderUtils.buildPBRShaderDepthConfig(projectManager.current().assetManager.maxNumBones)
        projectManager.setDepthBatch((ModelBatch(PBRDepthShaderProvider(depthConfig))))

        UI.sceneWidget.setCam(context.currScene.cam)
        UI.sceneWidget.setRenderer {
            val renderWireframe = projectManager.current().renderWireframe
            val renderDebug = projectManager.current().renderDebug


            Gdx.gl.glLineWidth(globalPreferencesManager.getFloat(MundusPreferencesManager.GLOB_LINE_WIDTH_WIREFRAME, MundusPreferencesManager.GLOB_LINE_WIDTH_DEFAULT_VALUE))
            glProfiler.resume()
            sg.update()
            if (renderWireframe) GL11.glPolygonMode(GL11.GL_FRONT_AND_BACK, GL11.GL_LINE)
            scene.render()
            if (renderWireframe) GL11.glPolygonMode(GL11.GL_FRONT_AND_BACK, GL11.GL_FILL)
            glProfiler.pause()
            Gdx.gl.glLineWidth(MundusPreferencesManager.GLOB_LINE_WIDTH_DEFAULT_VALUE)

            if (renderDebug) {
                debugRenderer.begin(scene.cam)
                debugRenderer.render(sg.gameObjects)
                debugRenderer.end()
            }

            Gdx.gl.glLineWidth(globalPreferencesManager.getFloat(MundusPreferencesManager.GLOB_LINE_WIDTH_HELPER_LINE, MundusPreferencesManager.GLOB_LINE_WIDTH_DEFAULT_VALUE))
            scene.batch.begin(scene.cam)
            context.helperLines.render(scene.batch)
            scene.batch.end()
<<<<<<< HEAD
            context.helperLines.debugDraw(scene.cam) // TODO temporary
=======
            Gdx.gl.glLineWidth(MundusPreferencesManager.GLOB_LINE_WIDTH_DEFAULT_VALUE)
>>>>>>> 8f39ac79


            toolManager.render()
            gizmoManager.render()
            compass.render(projectManager.modelBatch, scene.environment)
        }

        gizmoManager.setCamera(context.currScene.cam)
        compass.setWorldCam(context.currScene.cam)
        camController.setCamera(context.currScene.cam)
        UI.sceneWidget.setCam(context.currScene.cam)
        context.currScene.viewport = UI.sceneWidget.viewport
    }

    override fun render() {
        GlUtils.clearScreen(Color.BLACK)
        if (projectManager.isLoading) {
            processLoading()
            return
        }

        UI.act()
        glProfiler.reset()
        camController.update()
        toolManager.act()
        UI.draw()
    }

    private fun processLoading() {
        projectManager.continueLoading()

        // Render a basic loading bar
        val progress = projectManager.loadingProject().assetManager.progress
        shapeRenderer.begin(ShapeRenderer.ShapeType.Filled)
        shapeRenderer.projectionMatrix = guiCamera.combined
        shapeRenderer.color = Colors.GRAY_888
        shapeRenderer.rect(0f, guiCamera.viewportHeight * .1f, Gdx.graphics.width.toFloat(), guiCamera.viewportHeight * .02f)
        shapeRenderer.color = Colors.TEAL
        shapeRenderer.rect(0f, guiCamera.viewportHeight * .1f, progress * Gdx.graphics.width, guiCamera.viewportHeight * .02f)
        shapeRenderer.end()

        if (projectManager.isLoaded) {
            compass = Compass(projectManager.loadingProject().currScene.cam)
            // change project; this will fire a ProjectChangedEvent
            projectManager.changeProject(projectManager.loadingProject())
            UI.toggleLoadingScreen(false)
            UI.processVersionDialog()
        }

        UI.act()
        UI.draw()
    }

    override fun onProjectChanged(event: ProjectChangedEvent) {
        setupSceneWidget()
    }

    override fun onSceneChanged(event: SceneChangedEvent) {
        setupSceneWidget()
    }

    override fun onFullScreenEvent(event: FullScreenEvent) {
        if (event.isFullScreen) return
        // looks redundant but the purpose is to reset the FBO's to clear a render glitch on full screen exit
        projectManager.current().currScene.setWaterResolution(projectManager.current().currScene.settings.waterResolution)
    }

    private fun createDefaultProject(): ProjectContext? {
        if (registry.lastOpenedProject == null || registry.projects.size == 0) {
            val name = "Default Project"
            var path = FileUtils.getUserDirectoryPath()
            path = FilenameUtils.concat(path, "MundusProjects")

            // If the default project already exists, import it instead of recreate it.
            // This can happen if the registry was deleted but the project folder was not.
            val defaultProjectPath = FilenameUtils.concat(path, name)
            val file = File(defaultProjectPath)
            if (file.exists()) {
                return projectManager.importProject(defaultProjectPath)
            }

            return projectManager.createProject(name, path)
        }

        return null
    }

    override fun closeRequested(): Boolean {
        UI.showDialog(UI.exitDialog)
        return false
    }

    override fun resize(width: Int, height: Int) {
        UI.viewport.update(width, height, true)
    }

    override fun pause() {}
    override fun resume() {}

    override fun filesDropped(files: Array<out String>?) {
        Mundus.postEvent(FilesDroppedEvent(files))
    }

    override fun onGameObjectModified(event: GameObjectModifiedEvent) {
        if (event.gameObject == null) return
        projectManager.current().currScene.modelCacheManager.requestModelCacheRebuild()
    }

    override fun dispose() {
        debugRenderer.dispose()
        Mundus.dispose()
    }

}<|MERGE_RESOLUTION|>--- conflicted
+++ resolved
@@ -172,11 +172,8 @@
             scene.batch.begin(scene.cam)
             context.helperLines.render(scene.batch)
             scene.batch.end()
-<<<<<<< HEAD
             context.helperLines.debugDraw(scene.cam) // TODO temporary
-=======
             Gdx.gl.glLineWidth(MundusPreferencesManager.GLOB_LINE_WIDTH_DEFAULT_VALUE)
->>>>>>> 8f39ac79
 
 
             toolManager.render()
