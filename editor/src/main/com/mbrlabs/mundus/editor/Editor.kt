/*
 * Copyright (c) 2016. See AUTHORS file.
 *
 * Licensed under the Apache License, Version 2.0 (the "License");
 * you may not use this file except in compliance with the License.
 * You may obtain a copy of the License at
 *
 *      http://www.apache.org/licenses/LICENSE-2.0
 *
 * Unless required by applicable law or agreed to in writing, software
 * distributed under the License is distributed on an "AS IS" BASIS,
 * WITHOUT WARRANTIES OR CONDITIONS OF ANY KIND, either express or implied.
 * See the License for the specific language governing permissions and
 * limitations under the License.
 */

package com.mbrlabs.mundus.editor

import com.badlogic.gdx.ApplicationListener
import com.badlogic.gdx.Gdx
import com.badlogic.gdx.Input
import com.badlogic.gdx.InputAdapter
import com.badlogic.gdx.backends.lwjgl3.Lwjgl3Application
import com.badlogic.gdx.backends.lwjgl3.Lwjgl3Window
import com.badlogic.gdx.backends.lwjgl3.Lwjgl3WindowAdapter
import com.badlogic.gdx.backends.lwjgl3.Lwjgl3WindowConfiguration
import com.badlogic.gdx.graphics.Color
import com.badlogic.gdx.graphics.g3d.ModelBatch
import com.badlogic.gdx.graphics.g3d.ModelInstance
import com.badlogic.gdx.utils.GdxRuntimeException
import com.mbrlabs.mundus.commons.shaders.MundusPBRShaderProvider
import com.mbrlabs.mundus.commons.utils.ShaderUtils
import com.mbrlabs.mundus.editor.core.project.ProjectContext
import com.mbrlabs.mundus.editor.core.project.ProjectManager
import com.mbrlabs.mundus.editor.core.registry.Registry
import com.mbrlabs.mundus.editor.events.FilesDroppedEvent
import com.mbrlabs.mundus.editor.events.FullScreenEvent
import com.mbrlabs.mundus.editor.events.ProjectChangedEvent
import com.mbrlabs.mundus.editor.events.SceneChangedEvent
import com.mbrlabs.mundus.editor.input.FreeCamController
import com.mbrlabs.mundus.editor.input.InputManager
import com.mbrlabs.mundus.editor.input.ShortcutController
import com.mbrlabs.mundus.editor.profiling.MundusGLProfiler
import com.mbrlabs.mundus.editor.tools.ToolManager
import com.mbrlabs.mundus.editor.ui.UI
import com.mbrlabs.mundus.editor.ui.gizmos.GizmoManager
import com.mbrlabs.mundus.editor.utils.Compass
import com.mbrlabs.mundus.editor.utils.GlUtils
import com.mbrlabs.mundus.editor.utils.UsefulMeshs
import net.mgsx.gltf.scene3d.scene.SceneRenderableSorter
import org.apache.commons.io.FileUtils
import org.apache.commons.io.FilenameUtils

/**
 * @author Marcus Brummer
 * @version 07-06-2016
 */
class Editor : Lwjgl3WindowAdapter(), ApplicationListener,
        ProjectChangedEvent.ProjectChangedListener,
        SceneChangedEvent.SceneChangedListener,
        FullScreenEvent.FullScreenEventListener {

    private lateinit var axesInstance: ModelInstance
    private lateinit var compass: Compass
    private var previewOpen = false

    private lateinit var camController: FreeCamController
    private lateinit var shortcutController: ShortcutController
    private lateinit var inputManager: InputManager
    private lateinit var projectManager: ProjectManager
    private lateinit var registry: Registry
    private lateinit var toolManager: ToolManager
    private lateinit var gizmoManager: GizmoManager
    private lateinit var glProfiler: MundusGLProfiler
    private lateinit var previewWindow: Lwjgl3Window

    override fun create() {
        Mundus.registerEventListener(this)
        camController = Mundus.inject()
        shortcutController = Mundus.inject()
        inputManager = Mundus.inject()
        projectManager = Mundus.inject()
        registry = Mundus.inject()
        toolManager = Mundus.inject()
        gizmoManager = Mundus.inject()
        glProfiler = Mundus.inject()
        setupInput()

        // TODO dispose this
        val axesModel = UsefulMeshs.createAxes()
        axesInstance = ModelInstance(axesModel)

        // open last edited project or create default project
        var context: ProjectContext? = projectManager.loadLastProject()
        if (context == null) {
            context = createDefaultProject()
        }

        if(context == null) {
            throw GdxRuntimeException("Couldn't open a project")
        }

        compass = Compass(context.currScene.cam)

        // change project; this will fire a ProjectChangedEvent
        projectManager.changeProject(context)

        UI.processVersionDialog()
    }

    private fun setupInput() {
        // NOTE: order in which processors are added is important: first added,
        // first executed!
        inputManager.addProcessor(shortcutController)
        inputManager.addProcessor(UI)
        // when user does not click on a ui element -> unfocus UI
        inputManager.addProcessor(object : InputAdapter() {
            override fun touchDown(screenX: Int, screenY: Int, pointer: Int, button: Int): Boolean {
                UI.unfocusAll()
                return false
            }
        })
        inputManager.addProcessor(toolManager)
        inputManager.addProcessor(camController)
        toolManager.setDefaultTool()
    }

    private fun setupSceneWidget() {
        val context = projectManager.current()
        val scene = context.currScene
        val sg = scene.sceneGraph

        val config = ShaderUtils.buildPBRShaderConfig(projectManager.current().assetManager.maxNumBones)
        projectManager.modelBatch = ModelBatch(MundusPBRShaderProvider(config), SceneRenderableSorter())

        UI.sceneWidget.setCam(context.currScene.cam)
        UI.sceneWidget.setRenderer {

            if (!previewOpen) {
                glProfiler.resume()
                sg.update()
                scene.render()
                glProfiler.pause()

<<<<<<< HEAD
                toolManager.render()
                gizmoManager.render()
                compass.render(batch)
            }
=======
            toolManager.render()
            gizmoManager.render()
            compass.render(projectManager.modelBatch, scene.environment)
>>>>>>> 348e8a95
        }

        gizmoManager.setCamera(context.currScene.cam)
        compass.setWorldCam(context.currScene.cam)
        camController.setCamera(context.currScene.cam)
        UI.sceneWidget.setCam(context.currScene.cam)
        context.currScene.viewport = UI.sceneWidget.viewport
    }

    override fun render() {
        if (Gdx.input.isKeyJustPressed(Input.Keys.NUM_9)) {
            openPreviewWindow()
        }

        GlUtils.clearScreen(Color.WHITE)
        UI.act()
        glProfiler.reset()
        camController.update()
        toolManager.act()
        UI.draw()
    }

    private fun openPreviewWindow() {
        val app = Gdx.app as Lwjgl3Application

        val config = Lwjgl3WindowConfiguration()
        val mode = Gdx.graphics.displayMode

        val previewWidth = (mode.width * 0.5f).toInt()
        val previewHeight = (mode.height * 0.5f).toInt()
        config.setWindowedMode(previewWidth, previewHeight)
        config.setWindowPosition((Gdx.graphics.width / 2) - previewWidth / 2, (Gdx.graphics.height / 2) - previewHeight / 2)

        config.setTitle("Preview")
        config.setWindowIcon("icon/logo.png")
        config.useVsync(false)
        config.setWindowListener(object : Lwjgl3WindowAdapter() {
            override fun created(window: Lwjgl3Window) {
                previewWindow = window
                previewOpen = true
            }

            override fun closeRequested(): Boolean {
                previewOpen = false
                return super.closeRequested()
            }
        })

        val listener = Preview()
        listener.loadScene(projectManager.current().currScene.name)
        listener.setCamPosition(projectManager.current().currScene.cam)
        app.newWindow(listener, config)
    }

    override fun onProjectChanged(event: ProjectChangedEvent) {
        setupSceneWidget()
    }

    override fun onSceneChanged(event: SceneChangedEvent) {
        setupSceneWidget()
    }

    override fun onFullScreenEvent(event: FullScreenEvent) {
        if (event.isFullScreen) return
        // looks redundant but the purpose is to reset the FBO's to clear a render glitch on full screen exit
        projectManager.current().currScene.setWaterResolution(projectManager.current().currScene.waterResolution)
    }

    private fun createDefaultProject(): ProjectContext? {
        if (registry.lastOpenedProject == null || registry.projects.size == 0) {
            val name = "Default Project"
            var path = FileUtils.getUserDirectoryPath()
            path = FilenameUtils.concat(path, "MundusProjects")

            return projectManager.createProject(name, path)
        }

        return null
    }

    override fun closeRequested(): Boolean {
        UI.showDialog(UI.exitDialog)
        return false
    }

    override fun resize(width: Int, height: Int) {
        UI.viewport.update(width, height, true)
    }

    override fun pause() {}
    override fun resume() {}

    override fun filesDropped(files: Array<out String>?) {
        Mundus.postEvent(FilesDroppedEvent(files))
    }

    override fun dispose() {
        Mundus.dispose()
    }

}<|MERGE_RESOLUTION|>--- conflicted
+++ resolved
@@ -142,16 +142,10 @@
                 scene.render()
                 glProfiler.pause()
 
-<<<<<<< HEAD
                 toolManager.render()
                 gizmoManager.render()
-                compass.render(batch)
-            }
-=======
-            toolManager.render()
-            gizmoManager.render()
-            compass.render(projectManager.modelBatch, scene.environment)
->>>>>>> 348e8a95
+                compass.render(projectManager.modelBatch, scene.environment)
+            }
         }
 
         gizmoManager.setCamera(context.currScene.cam)
