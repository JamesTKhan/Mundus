--- conflicted
+++ resolved
@@ -39,25 +39,19 @@
 import com.mbrlabs.mundus.commons.assets.WaterAsset
 import com.mbrlabs.mundus.commons.assets.meta.Meta
 import com.mbrlabs.mundus.commons.assets.meta.MetaTerrain
-<<<<<<< HEAD
+import com.mbrlabs.mundus.commons.dto.GameObjectDTO
+import com.mbrlabs.mundus.commons.dto.SceneDTO
 import com.mbrlabs.mundus.commons.scene3d.GameObject
 import com.mbrlabs.mundus.commons.scene3d.components.AssetUsage
 import com.mbrlabs.mundus.commons.scene3d.components.TerrainComponent
-=======
-import com.mbrlabs.mundus.commons.dto.GameObjectDTO
-import com.mbrlabs.mundus.commons.dto.SceneDTO
->>>>>>> 1d095f9a
 import com.mbrlabs.mundus.commons.utils.FileFormatUtils
 import com.mbrlabs.mundus.commons.water.attributes.WaterColorAttribute
 import com.mbrlabs.mundus.commons.water.attributes.WaterFloatAttribute
 import com.mbrlabs.mundus.commons.water.attributes.WaterIntAttribute
 import com.mbrlabs.mundus.editor.Mundus.postEvent
 import com.mbrlabs.mundus.editor.core.project.ProjectManager
-<<<<<<< HEAD
+import com.mbrlabs.mundus.editor.core.scene.SceneManager
 import com.mbrlabs.mundus.editor.events.AssetImportEvent
-=======
-import com.mbrlabs.mundus.editor.core.scene.SceneManager
->>>>>>> 1d095f9a
 import com.mbrlabs.mundus.editor.events.LogEvent
 import com.mbrlabs.mundus.editor.events.LogType
 import com.mbrlabs.mundus.editor.ui.UI
@@ -666,7 +660,7 @@
             layerAsset.load(gdxAssetManager)
             addAsset(layerAsset)
         }
-        
+
         return asset
     }
 
@@ -824,22 +818,11 @@
         val objectsWithAssets = HashMap<GameObjectDTO, String>()
 
         // we check for usages in all scenes
-<<<<<<< HEAD
-        // Use regular loop, to not conflict with nested iterators
         for (i in 0 until projectManager.current().scenes.size) {
             val sceneName: String = projectManager.current().scenes.get(i)
-            val gameObjects = projectManager.getSceneGameObjects(projectManager.current(), sceneName)
-            checkSceneForAssetUsage(sceneName, gameObjects, asset, objectsWithAssets)
-=======
-        for (sceneName in projectManager.current().scenes) {
             val sceneDTO = SceneManager.loadScene(projectManager.current(), sceneName)
             checkSceneDTOForAssetUsage(sceneDTO, sceneDTO.gameObjects, asset, projectManager, objectsWithAssets)
->>>>>>> 1d095f9a
-        }
-//        for (sceneName in projectManager.current().scenes) {
-//            val gameObjects = projectManager.getSceneGameObjects(projectManager.current(), sceneName)
-//            checkSceneForAssetUsage(sceneName, gameObjects, asset, objectsWithAssets)
-//        }
+        }
 
         return objectsWithAssets
     }
