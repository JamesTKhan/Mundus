/*
 * Copyright (c) 2016. See AUTHORS file.
 *
 * Licensed under the Apache License, Version 2.0 (the "License");
 * you may not use this file except in compliance with the License.
 * You may obtain a copy of the License at
 *
 *      http://www.apache.org/licenses/LICENSE-2.0
 *
 * Unless required by applicable law or agreed to in writing, software
 * distributed under the License is distributed on an "AS IS" BASIS,
 * WITHOUT WARRANTIES OR CONDITIONS OF ANY KIND, either express or implied.
 * See the License for the specific language governing permissions and
 * limitations under the License.
 */

package com.mbrlabs.mundus.editor.tools.brushes;

import com.badlogic.gdx.Gdx;
import com.badlogic.gdx.Input;
import com.badlogic.gdx.files.FileHandle;
import com.badlogic.gdx.graphics.Color;
import com.badlogic.gdx.graphics.Pixmap;
import com.badlogic.gdx.math.Interpolation;
import com.badlogic.gdx.math.Matrix4;
import com.badlogic.gdx.math.Vector2;
import com.badlogic.gdx.math.Vector3;
import com.badlogic.gdx.math.collision.BoundingBox;
import com.badlogic.gdx.math.collision.Ray;
import com.badlogic.gdx.utils.Array;
import com.mbrlabs.mundus.commons.assets.TerrainAsset;
import com.mbrlabs.mundus.commons.scene3d.GameObject;
import com.mbrlabs.mundus.commons.scene3d.components.Component;
import com.mbrlabs.mundus.commons.scene3d.components.TerrainComponent;
import com.mbrlabs.mundus.commons.terrain.SplatMap;
import com.mbrlabs.mundus.commons.terrain.SplatTexture;
import com.mbrlabs.mundus.commons.terrain.Terrain;
import com.mbrlabs.mundus.commons.utils.MathUtils;
import com.mbrlabs.mundus.commons.utils.Pools;
import com.mbrlabs.mundus.editor.Mundus;
import com.mbrlabs.mundus.editor.core.project.ProjectManager;
import com.mbrlabs.mundus.editor.events.GameObjectSelectedEvent;
import com.mbrlabs.mundus.editor.events.GlobalBrushSettingsChangedEvent;
import com.mbrlabs.mundus.editor.events.TerrainVerticesChangedEvent;
import com.mbrlabs.mundus.editor.history.CommandHistory;
import com.mbrlabs.mundus.editor.history.commands.TerrainsHeightCommand;
import com.mbrlabs.mundus.editor.history.commands.TerrainsPaintCommand;
import com.mbrlabs.mundus.editor.shader.EditorPBRTerrainShader;
import com.mbrlabs.mundus.editor.tools.Tool;
import com.mbrlabs.mundus.editor.tools.picker.GameObjectPicker;
import com.mbrlabs.mundus.editor.tools.terrain.FlattenTool;
import com.mbrlabs.mundus.editor.tools.terrain.RaiseLowerTool;
import com.mbrlabs.mundus.editor.tools.terrain.SmoothTool;
import com.mbrlabs.mundus.editor.tools.terrain.TerrainTool;
import com.mbrlabs.mundus.editor.ui.UI;

import java.util.HashSet;
import java.util.LinkedList;
import java.util.Queue;
import java.util.Set;

/**
 * A Terrain Brush can modify the terrainAsset in various ways (BrushMode).
 * <p>
 * This includes the height of every vertex in the terrainAsset grid & according
 * splatmap.
 *
 * @author Marcus Brummer
 * @version 30-01-2016
 */
public abstract class TerrainBrush extends Tool {

    /**
     * Defines the draw mode of a brush.
     */
    public enum BrushMode {
        /** Raises or lowers the terrainAsset height. */
        RAISE_LOWER,
        /** Sets all vertices of the selection to a specified height. */
        FLATTEN,
        /** Smooths terrain based on average height within radius */
        SMOOTH,
        /** Paints on the splatmap of the terrainAsset. */
        PAINT,
        /** Create a ramp between two points. */
        RAMP
    }

    /**
     * Defines two actions (and it's key codes) every brush and every mode can
     * have.
     * <p>
     * For instance the RAISE_LOWER mode has 'raise' has PRIMARY action and
     * 'lower' as secondary. Pressing the keycode of the secondary & the primary
     * key enables the secondary action.
     **/
    public enum BrushAction {
        PRIMARY(Input.Buttons.LEFT), SECONDARY(Input.Keys.SHIFT_LEFT);

        public final int code;

        BrushAction(int levelCode) {
            this.code = levelCode;
        }

    }

    /**
     * The range of the brush. This is the area in which the brush
     * has altered the terrain.
     */
    public static class BrushRange {
        public int minX;
        public int maxX;
        public int minZ;
        public int maxZ;
    }

    /**
     * An action that can modify the terrain in some way.
     */
    public interface TerrainModifyAction {
        void modify(TerrainBrush terrainBrush, Terrain terrain, int x, int z, Vector3 localBrushPos, Vector3 vertexPos);
    }

    /**
     * A comparison that can be used to determine if a vertex should be modified
     */
    public interface TerrainModifyComparison {
        boolean compare(TerrainBrush terrainBrush, Vector3 vertexPos, Vector3 localBrushPos);
    }

    /**
     * Thrown if the brush is set to a mode, which it currently does not
     * support.
     */
    public static class ModeNotSupportedException extends Exception {
        public ModeNotSupportedException(String message) {
            super(message);
        }
    }

    // used for calculations
    protected static final Vector3 rampEndPoint = new Vector3();
    protected static final Vector2 c = new Vector2();
    protected static final Vector2 p = new Vector2();
    protected static final Vector2 v = new Vector2();
    protected static final Color c0 = new Color();
    protected static final Vector3 tVec0 = new Vector3();
    protected static final Vector3 tVec1 = new Vector3();
    private static final Matrix4 tmpMatrix = new Matrix4();

    // all brushes share the some common settings
    private static final GlobalBrushSettingsChangedEvent brushSettingsChangedEvent = new GlobalBrushSettingsChangedEvent();
    private static final GameObjectPicker.ComponentIgnoreFilter ignoreFilter = component -> !(component instanceof TerrainComponent);
    private static final TerrainTool raiseLowerTool = new RaiseLowerTool();
    private static final TerrainTool flattenTool = new FlattenTool();
    private static final TerrainTool smoothTool = new SmoothTool();
    private static boolean optimizeTerrainUpdates = false;
    private static float strength = 0.5f;
    private static float heightSample = 0f;
    private static SplatTexture.Channel paintChannel;

    // individual brush settings
    protected final Vector3 brushPos = new Vector3();
    protected float radius = 25f;
    protected TerrainComponent terrainComponent;
    protected BrushMode mode;
    private BrushAction action;
    private final BrushRange brushRange;

    private boolean mouseMoved = false;

    // the pixmap brush
    private final Pixmap brushPixmap;
    private final int pixmapCenter;

    // undo/redo system
    private TerrainsHeightCommand heightCommand = null;
    private TerrainsPaintCommand paintCommand = null;
    private boolean terrainHeightModified = false;
    private boolean splatmapModified = false;
    private boolean refreshConnectedTerrains = false;

    // Holds all terrains connected to the current terrain
    private final Set<TerrainComponent> connectedTerrains = new HashSet<>();

    // Holds all terrains that have been modified by the brush, for when optimized terrain updates is enabled
    private final Set<TerrainComponent> modifiedTerrains = new HashSet<>();

    private final GameObjectPicker goPicker;

    public TerrainBrush(ProjectManager projectManager, CommandHistory history,
            FileHandle pixmapBrush, GameObjectPicker goPicker) {
        super(projectManager, history);

        this.goPicker = goPicker;
        brushRange = new BrushRange();
        brushPixmap = new Pixmap(pixmapBrush);
        pixmapCenter = brushPixmap.getWidth() / 2;
    }

    @Override
    public void act() {
        if (action == null) return;
        if (terrainComponent == null) return;

        // sample height
        if (action == BrushAction.SECONDARY && (mode == BrushMode.FLATTEN)) {
            // brushPos is in world coords, convert to terrains local height by negating world height
            heightSample = brushPos.y - getTerrainPosition(tVec0).y;
            UI.INSTANCE.getToaster().success("Height Sampled: " + heightSample);
            action = null;
            return;
        }

        // Sample end point for ramp
        if (action == BrushAction.SECONDARY && (mode == BrushMode.RAMP)) {
            // brushPos is in world coords, convert to terrains local height by negating world height
            rampEndPoint.set(brushPos.x, brushPos.y - getTerrainPosition(tVec0).y, brushPos.z);
            UI.INSTANCE.getToaster().success("End Point Sampled: " + rampEndPoint);
            action = null;
            return;
        }

        // only act if mouse has been moved
        if (!mouseMoved) return;
        mouseMoved = false;

        if (mode == BrushMode.PAINT) {
            paint();
        } else if (mode == BrushMode.RAISE_LOWER) {
            raiseLowerTool.act(this);
        } else if (mode == BrushMode.FLATTEN) {
            flattenTool.act(this);
        } else if (mode == BrushMode.SMOOTH) {
            smoothTool.act(this);
        } else if (mode == BrushMode.RAMP) {
            createRamp();
        }

    }

    private void paint() {
        paint(terrainComponent, true);
    }

    private void paint(TerrainComponent terrainComponent, boolean updateNeighbors) {
        if (updateNeighbors) {
            Set<TerrainComponent> allNeighbors = getAllConnectedTerrains();

            for (TerrainComponent neighbor : allNeighbors) {
                if (neighbor == terrainComponent) continue;

                if (brushAffectsTerrain(brushPos, radius, neighbor)) {
                    paint(neighbor, false);
                }
            }
        }


        Terrain terrain = terrainComponent.getTerrainAsset().getTerrain();
        SplatMap sm = terrain.getTerrainTexture().getSplatmap();
        if (sm == null) return;

        // should convert world position to terrain local position
        tVec1.set(brushPos);
        getWorldToLocalPosition(terrainComponent, tVec1);

        final float splatX = (tVec1.x / (float) terrain.terrainWidth) * sm.getWidth();
        final float splatY = (tVec1.z / (float) terrain.terrainDepth) * sm.getHeight();
        final float splatRad = (radius / terrain.terrainWidth) * sm.getWidth();
        final Pixmap pixmap = sm.getPixmap();

        boolean modified = false;

        for (int smX = 0; smX < pixmap.getWidth(); smX++) {
            for (int smY = 0; smY < pixmap.getHeight(); smY++) {
                final float dst = Vector2.dst(splatX, splatY, smX, smY);
                if (dst <= splatRad) {
                    // If not already added, add the terrain to the list of modified terrains
                    if (modifiedTerrains.add(terrainComponent)) {
                        paintCommand.addTerrain(terrain);
                    }

                    final float opacity = getValueOfBrushPixmap(splatX, splatY, smX, smY, splatRad) * 0.5f * strength;
                    int newPixelColor = sm.additiveBlend(pixmap.getPixel(smX, smY), paintChannel, opacity);
                    pixmap.drawPixel(smX, smY, newPixelColor);
                    modified = true;
                }
            }
        }

        if (!modified) return;

        sm.updateTexture();
        splatmapModified = true;
        getProjectManager().current().assetManager.addModifiedAsset(terrainComponent.getTerrainAsset());
    }

    private void createRamp() {
        createRamp(terrainComponent, true);
    }

    private void createRamp(TerrainComponent terrainComponent, boolean updateNeighbors) {
        Terrain terrain = terrainComponent.getTerrainAsset().getTerrain();

        if (updateNeighbors) {
            Set<TerrainComponent> allNeighbors = getAllConnectedTerrains();

            for (TerrainComponent neighbor : allNeighbors) {
                if (neighbor == terrainComponent) continue;
                if (!rampIntersectsTerrain(neighbor, brushPos, rampEndPoint)) continue;

                createRamp(neighbor, false);
            }
        }

        Vector3 localStartPoint = Pools.vector3Pool.obtain().set(brushPos);
        Vector3 localEndPoint = Pools.vector3Pool.obtain().set(rampEndPoint);
        getWorldToLocalPosition(terrainComponent, localStartPoint);
        getWorldToLocalPosition(terrainComponent, localEndPoint);

        // Calculate the direction and length of the ramp in local coordinates
        Vector3 rampDirection = new Vector3(localStartPoint).sub(localEndPoint).nor();
        float rampLength = localStartPoint.dst(localEndPoint);

        // Half width for distance checking
        float rampWidth = radius * 2f;
        float halfWidth = rampWidth * 0.5f;

        Vector3 toVertex = Pools.vector3Pool.obtain();
        Vector2 nearestPoint = Pools.vector2Pool.obtain();
        Vector2 vertexPos2 = Pools.vector2Pool.obtain();
        Vector2 startPoint2 = Pools.vector2Pool.obtain().set(localStartPoint.x, localStartPoint.z);
        Vector2 rampEnd2 = Pools.vector2Pool.obtain().set(localEndPoint.x, localEndPoint.z);

        boolean modified = false;

        for (int x = 0; x < terrain.vertexResolution; x++) {
            for (int z = 0; z < terrain.vertexResolution; z++) {
                final Vector3 vertexPos = terrain.getVertexPosition(tVec0, x, z);
                toVertex.set(vertexPos).sub(localEndPoint);

                vertexPos2.set(vertexPos.x, vertexPos.z);
                MathUtils.findNearestPointOnLine(rampEnd2, startPoint2, vertexPos2, nearestPoint);

                float distanceToRampLine = vertexPos2.sub(nearestPoint).len();

                if (distanceToRampLine <= halfWidth) {
                    // If not already added, add the terrain to the list of modified terrains
                    if (modifiedTerrains.add(terrainComponent)) {
                        heightCommand.addTerrain(terrain);
                    }

                    // Calculate the height from the ramp line
                    float projectedLength = rampDirection.dot(toVertex);
                    float slope = (localStartPoint.y - localEndPoint.y) / rampLength;
                    float rampHeight = localEndPoint.y + projectedLength * slope;

                    // Interpolate the height based on the distance from the center of the ramp
                    float interpolationFactor = 1.0f - (distanceToRampLine / halfWidth);
                    float interpolatedHeight = Interpolation.smooth2.apply(vertexPos.y, rampHeight, interpolationFactor * strength);

                    // Set the height of the vertex
                    final int index = z * terrain.vertexResolution + x;
                    terrain.heightData[index] = interpolatedHeight;
                    modified = true;
                }
            }
        }

        Pools.free(nearestPoint, vertexPos2, startPoint2, rampEnd2);
        Pools.free(toVertex, localStartPoint, localEndPoint);

        if (!modified) return;

        updateTerrain(terrain);
        terrainHeightModified = true;
        getProjectManager().current().assetManager.addModifiedAsset(terrainComponent.getTerrainAsset());
        Mundus.INSTANCE.postEvent(new TerrainVerticesChangedEvent(terrainComponent));
    }

    private static boolean rampIntersectsTerrain(TerrainComponent terrain, Vector3 rampStart, Vector3 rampEnd) {
        Vector3 terrainMin = Pools.vector3Pool.obtain();
        Vector3 terrainMax = Pools.vector3Pool.obtain();
        Vector3 rampMin = Pools.vector3Pool.obtain();
        Vector3 rampMax = Pools.vector3Pool.obtain();

        // Get the min and max coordinates of the TerrainComponent's AABB
        terrain.gameObject.getPosition(terrainMin);
        terrainMax.set(terrainMin).add(terrain.getTerrainAsset().getTerrain().terrainWidth, 0, terrain.getTerrainAsset().getTerrain().terrainDepth);

        // Get the min and max coordinates of the ramp
        rampMin.set(Math.min(rampStart.x, rampEnd.x), 0, Math.min(rampStart.z, rampEnd.z));
        rampMax.set(Math.max(rampStart.x, rampEnd.x), 0, Math.max(rampStart.z, rampEnd.z));

        // Check if the bounding boxes intersect in the x and z coordinates
        boolean intersects = (terrainMin.x <= rampMax.x && terrainMax.x >= rampMin.x) &&
                (terrainMin.z <= rampMax.z && terrainMax.z >= rampMin.z);

        Pools.free(terrainMin, terrainMax, rampMin, rampMax);

        return intersects;
    }

    /**
     * Returns all the connected terrains to the current terrain. This is done by performing a BFS
     * @return A set containing all the connected terrains
     */
    private Set<TerrainComponent> getAllConnectedTerrains() {
        // If we already have the connected terrains for the current terrain component, return them
        if (!refreshConnectedTerrains) return connectedTerrains;
        refreshConnectedTerrains = false;

        connectedTerrains.clear();

        // Limit how many terrains we can get to help with performance when iterating over many terrains
        int limit = 25;

        Queue<TerrainComponent> queue = new LinkedList<>();
        queue.add(terrainComponent);

        // Reuse the array to avoid creating a new one every time
        Array<TerrainComponent> neighbors = new Array<>();

        while (!queue.isEmpty() && connectedTerrains.size() < limit) {
            TerrainComponent currentTerrain = queue.poll();

            if (!connectedTerrains.contains(currentTerrain)) {
                connectedTerrains.add(currentTerrain);

               currentTerrain.getNeighbors(neighbors);
                for (TerrainComponent neighbor : neighbors) {
                    if (neighbor != null && !connectedTerrains.contains(neighbor)) {
                        queue.add(neighbor);
                    }
                }
                neighbors.clear();
            }
        }

        return connectedTerrains;
    }

    public void modifyTerrain(TerrainModifyAction modifier, TerrainModifyComparison comparison, boolean updateNeighbors) {
        modifyTerrain(terrainComponent, modifier, comparison, updateNeighbors);
    }

    /**
     * Modifies the terrain using the given modifier and comparison
     * @param terrainComponent The terrain to modify
     * @param modifier The modifier to use
     * @param comparison The comparison to use
     * @param updateNeighbors Whether to update the neighbors of the terrain
     */
    public void modifyTerrain(TerrainComponent terrainComponent, TerrainModifyAction modifier, TerrainModifyComparison comparison, boolean updateNeighbors) {
        Vector3 localBrushPos = Pools.vector3Pool.obtain();

        if (updateNeighbors) {
            Set<TerrainComponent> allNeighbors = getAllConnectedTerrains();

            for (TerrainComponent neighbor : allNeighbors) {
                if (neighbor == terrainComponent) continue;

                if (brushAffectsTerrain(brushPos, radius, neighbor)) {
                    modifyTerrain(neighbor, modifier, comparison, false);
                }
            }
        }

        getBrushLocalPosition(terrainComponent, localBrushPos);
        Terrain terrain = terrainComponent.getTerrainAsset().getTerrain();
        BrushRange range = calculateBrushRange(terrain, localBrushPos);

        boolean modified = false;
        // iterate over the affected vertices and modify them
        for (int x = range.minX; x < range.maxX; x++) {
            for (int z = range.minZ; z < range.maxZ; z++) {

                final Vector3 vertexPos = terrain.getVertexPosition(tVec0, x, z);
                localBrushPos.y = vertexPos.y;

                // Call the comparison function
                if (comparison.compare(this, vertexPos, localBrushPos)) {
                    // If not already added, add the terrain to the list of modified terrains
                    if (modifiedTerrains.add(terrainComponent)) {
                        heightCommand.addTerrain(terrain);
                    }

                    // Call the modifier if the comparison function returns true
                    modifier.modify(this, terrain, x, z, localBrushPos, vertexPos);
                    terrain.modifyVertex(x, z);
                    modified = true;
                }
            }
        }

        Pools.vector3Pool.free(localBrushPos);

        if (!modified) return;

        updateTerrain(terrain);
        terrainHeightModified = true;
        getProjectManager().current().assetManager.addModifiedAsset(terrainComponent.getTerrainAsset());
        Mundus.INSTANCE.postEvent(new TerrainVerticesChangedEvent(terrainComponent));
    }

    private void updateTerrain(Terrain terrain) {
        if (optimizeTerrainUpdates) {
            terrain.getPlaneMesh().buildVertices();
            terrain.getPlaneMesh().updateMeshVertices();
        } else {
            terrain.update();
        }
    }

    public BrushRange calculateBrushRange(Terrain terrain, Vector3 localBrushPos) {
        // Calculate the size of each terrain cell in world units
        float terrainCellWidth = terrain.terrainWidth / (terrain.vertexResolution - 1f);
        float terrainCellDepth = terrain.terrainDepth / (terrain.vertexResolution - 1f);

        // Convert the brush position to terrain-local coordinates
        int brushX = Math.round((localBrushPos.x) / terrainCellWidth);
        int brushZ = Math.round((localBrushPos.z) / terrainCellDepth);

        // calculate the range of vertices affected by the brush
        brushRange.minX = Math.max(0, brushX - Math.round(radius / terrainCellWidth));
        brushRange.maxX = Math.min(terrain.vertexResolution, brushX + Math.round(radius / terrainCellWidth));
        brushRange.minZ = Math.max(0, brushZ - Math.round(radius / terrainCellDepth));
        brushRange.maxZ = Math.min(terrain.vertexResolution, brushZ + Math.round(radius / terrainCellDepth));

        return brushRange;
    }

    /**
     * Interpolates the brush texture in the range of centerX - radius to
     * centerX + radius and centerZ - radius to centerZ + radius. PointZ &
     * pointX lies between these ranges.
     * <p>
     * Interpolation is necessary, since the brush pixmap is fixed sized,
     * whereas the input values can scale. (Input points can be vertices or
     * splatmap texture coordinates)
     *
     * @return the interpolated r-channel value of brush pixmap at pointX,
     *         pointZ, which can be interpreted as terrainAsset height
     *         (raise/lower) or opacity (paint)
     */
    public float getValueOfBrushPixmap(float centerX, float centerZ, float pointX, float pointZ, float radius) {
        c.set(centerX, centerZ);
        p.set(pointX, pointZ);
        v.set(p.sub(c));

        final float progress = v.len() / radius;
        v.nor().scl(pixmapCenter * progress);

        final float mapX = pixmapCenter + (int) v.x;
        final float mapY = pixmapCenter + (int) v.y;
        c0.set(brushPixmap.getPixel((int) mapX, (int) mapY));

        return c0.r;
    }

    public void scale(float amount) {
        radius *= amount;
    }

    public float getRadius() {
        return radius;
    }

    public static float getStrength() {
        return strength;
    }

    public static void setStrength(float strength) {
        TerrainBrush.strength = strength;
        Mundus.INSTANCE.postEvent(brushSettingsChangedEvent);
    }

    public static float getHeightSample() {
        return heightSample;
    }

    public static void setPaintChannel(SplatTexture.Channel paintChannel) {
        TerrainBrush.paintChannel = paintChannel;
        Mundus.INSTANCE.postEvent(brushSettingsChangedEvent);
    }

    public static void setOptimizeTerrainUpdates(boolean optimizeTerrainUpdates) {
        TerrainBrush.optimizeTerrainUpdates = optimizeTerrainUpdates;
    }

    public BrushMode getMode() {
        return mode;
    }

    public void setMode(BrushMode mode) throws ModeNotSupportedException {
        if (!supportsMode(mode)) {
            throw new ModeNotSupportedException(getName() + " does not support " + mode);
        }
        this.mode = mode;
    }

    public TerrainAsset getTerrainAsset() {
        return terrainComponent.getTerrainAsset();
    }

    public void setTerrainComponent(TerrainComponent terrainComponent) {
        this.terrainComponent = terrainComponent;
        refreshConnectedTerrains = true;
    }

    public boolean supportsMode(BrushMode mode) {
        switch (mode) {
            case RAISE_LOWER:
            case FLATTEN:
            case PAINT:
            case SMOOTH:
            case RAMP:
                return true;
        }

        return false;
    }

    private Vector3 getTerrainPosition(Vector3 value) {
        terrainComponent.getModelInstance().transform.getTranslation(value);
        return value;
    }

    private void getBrushLocalPosition(TerrainComponent component, Vector3 value) {
        value.set(brushPos);
        getWorldToLocalPosition(component, value);
    }

    private void getWorldToLocalPosition(TerrainComponent component, Vector3 value) {
        value.mul(tmpMatrix.set(component.getModelInstance().transform).inv());
    }

    @Override
    public void render() {
        // rendering of the brush is done in the editor terrain shader
    }

    @Override
    public void dispose() {
        brushPixmap.dispose();
    }

    @Override
    public boolean touchUp(int screenX, int screenY, int pointer, int button) {
        if (terrainHeightModified && heightCommand != null) {
            heightCommand.setHeightDataAfter();
            getHistory().add(heightCommand);

            if (optimizeTerrainUpdates) {
                for (TerrainComponent terrainComponent : modifiedTerrains) {
                    // We calculate normals after all terrain modifications are done
                    // as calculating normals is more expensive
                    Terrain terrain = terrainComponent.getTerrainAsset().getTerrain();

                    terrain.getPlaneMesh().calculateAverageNormals();
                    terrain.getPlaneMesh().computeTangents();
                    terrain.getPlaneMesh().updateMeshVertices();
                }

            }

        }
        if (splatmapModified && paintCommand != null) {
            paintCommand.setAfter();
            getHistory().add(paintCommand);
        }
        splatmapModified = false;
        terrainHeightModified = false;
        heightCommand = null;
        paintCommand = null;
        modifiedTerrains.clear();

        action = null;

        return false;
    }

    private BrushAction getAction() {
        final boolean primary = Gdx.input.isButtonPressed(BrushAction.PRIMARY.code);
        final boolean secondary = Gdx.input.isKeyPressed(BrushAction.SECONDARY.code);

        if (primary && secondary) {
            return BrushAction.SECONDARY;
        } else if (primary) {
            return BrushAction.PRIMARY;
        }

        return null;
    }

    public BrushAction getBrushAction() {
        return action;
    }

    @Override
    public boolean touchDown(int screenX, int screenY, int pointer, int button) {
        // get action
        action = getAction();

        if (mode == BrushMode.FLATTEN || mode == BrushMode.RAISE_LOWER || mode == BrushMode.SMOOTH || mode == BrushMode.RAMP) {
            heightCommand = new TerrainsHeightCommand();
        } else if (mode == BrushMode.PAINT) {
            final SplatMap sm = terrainComponent.getTerrainAsset().getTerrain().getTerrainTexture().getSplatmap();
            if (sm != null) {
                paintCommand = new TerrainsPaintCommand();
            }
        }

        return false;
    }

    /**
     * Does the brush affect the given terrain at the given position?
     *
     * @param brushPos The position of the brush in world coordinates.
     * @param radius The radius of the brush.
     * @param terrainComponent The terrain to check.
     * @return True if the brush affects the terrain, false otherwise.
     */
    public boolean brushAffectsTerrain(Vector3 brushPos, float radius, TerrainComponent terrainComponent) {
        // Get the bounding box of the terrain in world coordinates.
        Vector3 dim = Pools.vector3Pool.obtain();
        Vector3 bPos = Pools.vector3Pool.obtain();
        Vector3 center = Pools.vector3Pool.obtain();
        Vector3 min = Pools.vector3Pool.obtain();
        Vector3 max = Pools.vector3Pool.obtain();
        BoundingBox terrainBounds = Pools.boundingBoxPool.obtain();
        BoundingBox brushBounds = Pools.boundingBoxPool.obtain();

        bPos.set(brushPos).y = 0;
        dim.set(this.terrainComponent.getDimensions()).scl(0.5f).y = 0;

        terrainComponent.gameObject.getPosition(tVec1);
        center.set(terrainComponent.getCenter()).add(tVec1).y = 0;

        min.set(center).sub(dim);
        max.set(center).add(dim);

        // Create the bounding box for the terrain
        terrainBounds.set(min, max);

        min.set(bPos).sub(radius, 0f, radius);
        max.set(bPos).add(radius, 0f, radius);

        // Create a bounding box for the brush
        brushBounds.set(min, max);

        // Check if the brush's bounding box intersects with the terrain's bounding box
        boolean intersects = brushBounds.intersects(terrainBounds);

        Pools.vector3Pool.free(dim);
        Pools.vector3Pool.free(bPos);
        Pools.vector3Pool.free(center);
        Pools.vector3Pool.free(min);
        Pools.vector3Pool.free(max);
        Pools.boundingBoxPool.free(terrainBounds);
        Pools.boundingBoxPool.free(brushBounds);

        return intersects;
    }

    @Override
    public boolean mouseMoved(int screenX, int screenY) {
<<<<<<< HEAD
        updateBrushPosition(screenX, screenY);
=======
        if (terrainComponent != null) {
            Ray ray = getProjectManager().current().currScene.viewport.getPickRay(screenX, screenY);
            terrainComponent.getRayIntersection(brushPos, ray);
        }
>>>>>>> 1d095f9a

        mouseMoved = true;

        EditorPBRTerrainShader.setPickerPosition(brushPos.x, brushPos.y, brushPos.z);

        // Show mouse position if it is on terrain
        if (terrainComponent.isOnTerrain(brushPos.x, brushPos.z)) {
            UI.INSTANCE.getStatusBar().setMousePos(brushPos.x, brushPos.y, brushPos.z);
        } else {
            UI.INSTANCE.getStatusBar().clearMousePos();
        }

        return false;
    }

    private void updateBrushPosition(int screenX, int screenY) {
        if (terrainComponent == null) return;

        // Use picking to find current hovered terrain, filter picking to only pick terrains
        goPicker.setIgnoreFilter(ignoreFilter);
        GameObject go = goPicker.pick(getProjectManager().current().currScene, screenX, screenY);
        goPicker.clearIgnoreFilter();
        if (go == null) return;

        TerrainComponent comp = (TerrainComponent) go.findComponentByType(Component.Type.TERRAIN);
        if (comp == null) return;

        // If the hovered terrain is not the current terrain or connected to it, set it as the current terrain
        if (!getAllConnectedTerrains().contains(comp)) {
            setTerrainComponent(comp);
            getProjectManager().current().currScene.currentSelection = go;
            Mundus.INSTANCE.postEvent(new GameObjectSelectedEvent(go, false));
        }

        // Update the brush position
        Ray ray = getProjectManager().current().currScene.viewport.getPickRay(screenX, screenY);
        comp.getTerrainAsset().getTerrain().getRayIntersection(brushPos, ray, comp.getModelInstance().transform);
    }

    @Override
    public boolean scrolled(float amountX, float amountY) {
        if (amountY < 0) {
            scale(0.9f);
        } else {
            scale(1.1f);
        }
        EditorPBRTerrainShader.setPickerRadius(radius);

        return false;
    }

    @Override
    public boolean touchDragged(int screenX, int screenY, int pointer) {
        return mouseMoved(screenX, screenY);
    }

    @Override
    public void onDisabled() {
        EditorPBRTerrainShader.activatePicker(false);
    }

    @Override
    public void onActivated() {
        EditorPBRTerrainShader.activatePicker(true);
        EditorPBRTerrainShader.setPickerPosition(brushPos.x, brushPos.y, brushPos.z);
        EditorPBRTerrainShader.setPickerRadius(radius);
    }

}<|MERGE_RESOLUTION|>--- conflicted
+++ resolved
@@ -769,14 +769,7 @@
 
     @Override
     public boolean mouseMoved(int screenX, int screenY) {
-<<<<<<< HEAD
         updateBrushPosition(screenX, screenY);
-=======
-        if (terrainComponent != null) {
-            Ray ray = getProjectManager().current().currScene.viewport.getPickRay(screenX, screenY);
-            terrainComponent.getRayIntersection(brushPos, ray);
-        }
->>>>>>> 1d095f9a
 
         mouseMoved = true;
 
