--- conflicted
+++ resolved
@@ -35,20 +35,13 @@
     StartOnFirstThreadHelper.startNewJvmIfRequired()
     Log.init()
 
-<<<<<<< HEAD
+    val noMSAA = arg.contains("noMSAA")
     var useGL30 = arg.contains("useGL30");
 
-    launchEditor(useGL30)
-}
-
-private fun launchEditor(useGL30: Boolean) {
-=======
-    val noMSAA = arg.contains("noMSAA")
     launchEditor(noMSAA)
 }
 
 private fun launchEditor(noMSAA: Boolean = false) {
->>>>>>> 7b7396d6
     val config = Lwjgl3ApplicationConfiguration()
     val editor = Editor()
     config.setWindowListener(editor)
@@ -66,14 +59,12 @@
     config.setWindowPosition(-1, -1)
     config.setWindowIcon("icon/logo.png")
 
-<<<<<<< HEAD
     if (useGL30) {
         config.useOpenGL3(true, 3, 2)
     }
-=======
+
     val aaSamples = if (noMSAA) 0 else 8
     config.setBackBufferConfig(8, 8, 8, 8, 24, 0, aaSamples)
->>>>>>> 7b7396d6
 
     Lwjgl3Application(editor, config)
     Log.info(TAG, "Shutting down [{}]", TITLE)
