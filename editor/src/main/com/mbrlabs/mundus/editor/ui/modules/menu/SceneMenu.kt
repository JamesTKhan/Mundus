--- conflicted
+++ resolved
@@ -168,14 +168,11 @@
     override fun onSceneAdded(event: SceneAddedEvent) {
         val sceneName = event.scene!!.name
         buildMenuItem(sceneName)
-<<<<<<< HEAD
         updateDeleteButtonEnable(sceneName)
-=======
 
         // Save context here so that the ID above is persisted in .pro file
         kryoManager.saveProjectContext(projectManager.current())
 
->>>>>>> aa22dd78
         Log.trace(TAG, "SceneMenu", "New scene [{}] added.", sceneName)
     }
 
