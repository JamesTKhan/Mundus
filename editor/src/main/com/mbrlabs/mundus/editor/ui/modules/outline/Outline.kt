--- conflicted
+++ resolved
@@ -332,13 +332,8 @@
 
             if (containsWater) continue
 
-<<<<<<< HEAD
             val waterComponents = go.findComponentsByType(Array(), Component.Type.WATER, true)
             if (waterComponents.notEmpty()) {
-=======
-            val waterComponent: WaterComponent? = go.findComponentByType(Component.Type.WATER)
-            if (waterComponent != null) {
->>>>>>> 059d5385
                 containsWater = true
             }
         }
