package com.mbrlabs.mundus.editor.ui.modules.dialogs.terrain

import com.badlogic.gdx.scenes.scene2d.Actor
import com.badlogic.gdx.scenes.scene2d.InputEvent
import com.badlogic.gdx.scenes.scene2d.ui.Table
import com.badlogic.gdx.scenes.scene2d.utils.ChangeListener
import com.badlogic.gdx.scenes.scene2d.utils.ClickListener
import com.kotcrab.vis.ui.widget.VisLabel
import com.kotcrab.vis.ui.widget.VisTable
import com.kotcrab.vis.ui.widget.VisTextButton
import com.kotcrab.vis.ui.widget.VisTextField
import com.kotcrab.vis.ui.widget.tabbedpane.Tab
import com.mbrlabs.mundus.commons.scene3d.components.TerrainComponent
import com.mbrlabs.mundus.commons.terrain.Terrain
import com.mbrlabs.mundus.editor.terrain.noise.modifiers.ElevationModifier
import com.mbrlabs.mundus.editor.terrain.noise.modifiers.NoiseModifier
import com.mbrlabs.mundus.editor.terrain.noise.modifiers.TerrainModifier
import com.mbrlabs.mundus.editor.ui.UI
import com.mbrlabs.mundus.editor.ui.modules.dialogs.AddTerrainChunksDialog
import com.mbrlabs.mundus.editor.ui.modules.dialogs.NoiseModifierDialog
import com.mbrlabs.mundus.editor.ui.widgets.FloatFieldWithLabel
import com.mbrlabs.mundus.editor.ui.widgets.IntegerFieldWithLabel
import com.mbrlabs.mundus.editor.ui.widgets.NoiseGeneratorWidget
import com.mbrlabs.mundus.editor.ui.widgets.ToolTipLabel

/**
 * @author JamesTKhan
 * @version July 03, 2023
 */
class ProceduralTerrainTab(var dialog: AddTerrainChunksDialog) : Tab(false, false) {

    private val root = VisTable()

    private val vertexResolution = IntegerFieldWithLabel("", -1, false)
    private val terrainWidth = IntegerFieldWithLabel("", -1, false)
    private val minHeight = FloatFieldWithLabel("", -1, true)
    private val maxHeight = FloatFieldWithLabel("", -1, true)
    private val gridX = IntegerFieldWithLabel("", -1, false)
    private val gridZ = IntegerFieldWithLabel("", -1, false)

    private lateinit var modifierTable: VisTable
    private val generateBtn = VisTextButton("Generate Terrain")
    private val noiseGeneratorWidget : NoiseGeneratorWidget = NoiseGeneratorWidget()
    private val name = VisTextField("Terrain")

    init {
<<<<<<< HEAD
        noiseGeneratorWidget = NoiseGeneratorWidget(true)

=======
>>>>>>> 52a251e3
        setupUI()
        setupListeners()
    }

    private fun setupListeners() {
        // terraform btn
        generateBtn.addListener(object : ClickListener() {
            override fun clicked(event: InputEvent, x: Float, y: Float) {
                super.clicked(event, x, y)
                noiseGeneratorWidget.generator
                    .minHeight(minHeight.float)
                    .maxHeight(maxHeight.float)

                dialog.createTerrainChunk(vertexResolution.int, terrainWidth.int, gridX.int, gridZ.int, name.text)
            }
        })

        vertexResolution.addListener(object : ChangeListener() {
            override fun changed(event: ChangeEvent?, actor: Actor?) {
                noiseGeneratorWidget.setNoiseTextureWidth(vertexResolution.int)
            }
        })
    }

    private fun setupUI() {
        vertexResolution.text = 64.toString()
        terrainWidth.text = Terrain.DEFAULT_SIZE.toString()

        minHeight.text = (-50f).toString()
        maxHeight.text = 50f.toString()

        gridX.text = "2"
        gridZ.text = "2"

        root.padTop(6f).padRight(6f).padBottom(22f)

        // left table
        val leftTable = VisTable()
        leftTable.defaults().pad(4f)
        leftTable.left().top()

        root.add(VisLabel("Terrain Settings")).row()

        leftTable.add(VisLabel("Name: ")).left().padBottom(10f)
        leftTable.add(name).fillX().expandX().row()

        leftTable.add(
            ToolTipLabel("Vertex resolution: ", "This will determine the vertices count when squared. 180 = 32,400 vertices. \n" +
                    "The default value (or lower) is recommended for performance. \nSettings this over 180 may cause issues on some devices.")
        ).left()
        leftTable.add(vertexResolution).fillX().expandX().row()
        leftTable.add(ToolTipLabel("Terrain width: ", "Size of the terrain, in meters.")).left()
        leftTable.add(terrainWidth).fillX().expandX().row()

        leftTable.add(ToolTipLabel("Min height", "The minimum height any point on the generated terrain will have. Can be negative")).left()
        leftTable.add(minHeight).left().row()
        leftTable.add(ToolTipLabel("Max height", "The maximum height any point on the generated terrain will have.")).left()
        leftTable.add(maxHeight).left().row()

        leftTable.add(ToolTipLabel("X Iterations", "The number of Terrain Chunks to create on the X axis")).left()
        leftTable.add(gridX).left().row()
        leftTable.add(ToolTipLabel("Z Iterations", "The number of Terrain Chunks to create on the Z axis")).left()
        leftTable.add(gridZ).left().row()

        leftTable.add(generateBtn).fillX()

        root.add(leftTable).top().fillX().expandX()
        root.addSeparator(true)

        // Center Table
        root.add(noiseGeneratorWidget).pad(4f).fillX().expandX()

        modifierTable = VisTable()
        buildModifierTable()

        root.addSeparator(true)
        root.add(modifierTable).top()
    }

    private fun buildModifierTable() {
        modifierTable.clear()

        val addModifierBtn = VisTextButton("Add Modifier")

        modifierTable.defaults().pad(4f)
        modifierTable.left().top()
        modifierTable.add(addModifierBtn).left().row()
        modifierTable.addSeparator().row()

        addModifierBtn.addListener(object : ClickListener() {
            override fun clicked(event: InputEvent?, x: Float, y: Float) {
                val mod = ElevationModifier()
                addModifierToList(mod)
                noiseGeneratorWidget.generator.modifiers.add(mod)
            }
        })

        for (mod in noiseGeneratorWidget.generator.modifiers) {
            addModifierToList(mod)
        }
    }

    private fun addModifierToList(mod: TerrainModifier) {
        val button = VisTextButton(mod.name)
        button.addListener(object : ClickListener() {
            override fun clicked(event: InputEvent?, x: Float, y: Float) {
                if (mod is NoiseModifier) {
                    val dialog = NoiseModifierDialog(mod)
                    dialog.show(UI)
                }
                super.clicked(event, x, y)
            }
        })
        modifierTable.add(button).left().row()
    }

    fun terraform(xOffset: Int, yOffset: Int, terrain: TerrainComponent) {
        noiseGeneratorWidget.generator.offset(xOffset, yOffset).setTerrain(terrain.terrainAsset.terrain).terraform()
    }

    fun getMinHeightValue() : Float = minHeight.float
    fun getMaxHeightValue() : Float = maxHeight.float

    fun getModifiers(): ArrayList<TerrainModifier> = noiseGeneratorWidget.generator.modifiers

    override fun getTabTitle(): String {
        return "Procedural Terrain"
    }

    override fun getContentTable(): Table {
        return root
    }
}<|MERGE_RESOLUTION|>--- conflicted
+++ resolved
@@ -40,15 +40,10 @@
 
     private lateinit var modifierTable: VisTable
     private val generateBtn = VisTextButton("Generate Terrain")
-    private val noiseGeneratorWidget : NoiseGeneratorWidget = NoiseGeneratorWidget()
+    private val noiseGeneratorWidget : NoiseGeneratorWidget = NoiseGeneratorWidget(true)
     private val name = VisTextField("Terrain")
 
     init {
-<<<<<<< HEAD
-        noiseGeneratorWidget = NoiseGeneratorWidget(true)
-
-=======
->>>>>>> 52a251e3
         setupUI()
         setupListeners()
     }
