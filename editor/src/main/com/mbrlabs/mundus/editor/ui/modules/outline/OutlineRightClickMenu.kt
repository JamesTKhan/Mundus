package com.mbrlabs.mundus.editor.ui.modules.outline

import com.badlogic.gdx.graphics.Color
import com.badlogic.gdx.graphics.GL20
import com.badlogic.gdx.graphics.g3d.Material
import com.badlogic.gdx.graphics.g3d.Model
import com.badlogic.gdx.graphics.g3d.attributes.IntAttribute
import com.badlogic.gdx.scenes.scene2d.InputEvent
import com.badlogic.gdx.scenes.scene2d.utils.ClickListener
import com.badlogic.gdx.utils.Array
import com.kotcrab.vis.ui.util.dialog.Dialogs
import com.kotcrab.vis.ui.util.dialog.InputDialogAdapter
import com.kotcrab.vis.ui.widget.MenuItem
import com.kotcrab.vis.ui.widget.PopupMenu
import com.mbrlabs.mundus.commons.assets.ModelAsset
import com.mbrlabs.mundus.commons.assets.meta.MetaModel
import com.mbrlabs.mundus.commons.scene3d.GameObject
import com.mbrlabs.mundus.commons.scene3d.SceneGraph
import com.mbrlabs.mundus.commons.scene3d.components.Component
import com.mbrlabs.mundus.commons.scene3d.components.TerrainComponent
import com.mbrlabs.mundus.commons.scene3d.components.WaterComponent
import com.mbrlabs.mundus.commons.utils.Pools
import com.mbrlabs.mundus.editor.Mundus
import com.mbrlabs.mundus.editor.assets.MetaSaver
import com.mbrlabs.mundus.editor.assets.ModelImporter
import com.mbrlabs.mundus.editor.core.project.ProjectManager
import com.mbrlabs.mundus.editor.events.AssetImportEvent
import com.mbrlabs.mundus.editor.events.GameObjectSelectedEvent
import com.mbrlabs.mundus.editor.events.SceneGraphChangedEvent
import com.mbrlabs.mundus.editor.events.TerrainRemovedEvent
import com.mbrlabs.mundus.editor.history.CommandHistory
import com.mbrlabs.mundus.editor.history.commands.MultiCommand
import com.mbrlabs.mundus.editor.history.commands.RotateCommand
import com.mbrlabs.mundus.editor.history.commands.TranslateCommand
import com.mbrlabs.mundus.editor.history.commands.GameObjectActiveCommand
import com.mbrlabs.mundus.editor.history.commands.SortChildrenCommand
import com.mbrlabs.mundus.editor.scene3d.components.PickableModelComponent
import com.mbrlabs.mundus.editor.tools.ToolManager
import com.mbrlabs.mundus.editor.ui.UI
import com.mbrlabs.mundus.editor.utils.Log
import com.mbrlabs.mundus.editor.utils.UsefulMeshs
import net.mgsx.gltf.scene3d.attributes.PBRColorAttribute
import net.mgsx.gltf.scene3d.attributes.PBRFloatAttribute

/**
 * Holds code for Outlines right click menu. Separated from Outline class
 * due to its complexity
 *
 * @author JamesTKhan
 * @version August 03, 2022
 */
class OutlineRightClickMenu(outline: Outline) : PopupMenu() {
    companion object {
        private val TAG = OutlineRightClickMenu::class.java.simpleName
    }

    private val outline: Outline
    private val projectManager: ProjectManager = Mundus.inject()
    private val toolManager: ToolManager = Mundus.inject()
    private val modelImporter: ModelImporter = Mundus.inject()
    private val history: CommandHistory = Mundus.inject()


    init {
        this.outline = outline
    }

    //region Main menu
    private val duplicate: MenuItem = MenuItem("Duplicate")
    private val rename: MenuItem = MenuItem("Rename")
    private val delete: MenuItem = MenuItem("Delete")
    private val moveMenuItem: MenuItem = MenuItem("Move")
    private val moveMenu: MoveSubMenu = MoveSubMenu()
    private val addMenuItem: MenuItem = MenuItem("Add")
    private val addMenu: AddSubMenu = AddSubMenu()
    private val actionsMenuItem: MenuItem = MenuItem("Actions")
    private val actionsMenu: ActionSubMenu = ActionSubMenu()

    private var selectedGO: GameObject? = null
    private var currentNode: Outline.OutlineNode? = null

    init {
        moveMenuItem.subMenu = moveMenu
        addMenuItem.subMenu = addMenu
        actionsMenuItem.subMenu = actionsMenu

        rename.addListener(object : ClickListener() {
            override fun clicked(event: InputEvent?, x: Float, y: Float) {
                if (selectedGO != null) {
                    showRenameDialog()
                }
            }
        })

        // duplicate node
        duplicate.addListener(object : ClickListener() {
            override fun clicked(event: InputEvent?, x: Float, y: Float) {
                if (selectedGO != null && !duplicate.isDisabled) {
                    outline.duplicateGO(selectedGO!!, selectedGO!!.parent)
                    Mundus.postEvent(SceneGraphChangedEvent())
                }
            }
        })

        // delete game object
        delete.addListener(object : ClickListener() {
            override fun clicked(event: InputEvent?, x: Float, y: Float) {
                if (selectedGO != null) {
                    outline.removeGo(selectedGO!!)
                    if (toolManager.isSelected(selectedGO!!)) {
                        toolManager.setDefaultTool()
                    }

                    val terrainComponent: TerrainComponent? = selectedGO!!.findComponentByType(Component.Type.TERRAIN)
                    if (terrainComponent != null) {
                        projectManager.current().currScene.terrains.removeValue(terrainComponent, true)
                        Mundus.postEvent(TerrainRemovedEvent(terrainComponent))
                    }
                }
            }
        })

        addItem(moveMenuItem)
        addItem(addMenuItem)
        addItem(actionsMenuItem)
        addItem(rename)
        addItem(duplicate)
        addItem(delete)
    }

    /**
     * Right click event opens menu and enables more options if selected
     * game object is active.
     *
     * @param go
     * @param x
     * @param y
     */
    fun show(node: Outline.OutlineNode?, go: GameObject?, x: Float, y: Float) {
        selectedGO = go
        currentNode = node
        showMenu(UI, x, y)
        moveMenu.show()
        actionsMenu.show()

        // check if game object is selected
        if (selectedGO != null) {
            // Activate menu options for selected game objects
            rename.isDisabled = false
            delete.isDisabled = false
        } else {
            // disable MenuItems which only works with selected item
            rename.isDisabled = true
            delete.isDisabled = true
        }


        // some assets can not be duplicated
        duplicate.isDisabled = selectedGO == null
<<<<<<< HEAD
                || selectedGO!!.findComponentByType(Component.Type.WATER) != null
=======
                || selectedGO!!.findComponentByType<TerrainComponent?>(Component.Type.TERRAIN) != null
                || selectedGO!!.findComponentByType<WaterComponent?>(Component.Type.WATER) != null
>>>>>>> a0220643
    }

    fun showRenameDialog() {
        val node = outline.tree.findNode(selectedGO!!)
        val goNode = node.actor as Outline.NodeTable

        val renameDialog = Dialogs.showInputDialog(
            UI, "Rename", "",
            object : InputDialogAdapter() {
                override fun finished(input: String?) {
                    Log.trace(TAG, "Rename game object [{}] to [{}].", selectedGO, input)
                    // update sceneGraph
                    selectedGO!!.name = input
                    // update Outline
                    //goNode.name.setText(input + " [" + selectedGO.id + "]");
                    goNode.nameLabel.setText(input)

                    Mundus.postEvent(SceneGraphChangedEvent())
                    Mundus.postEvent(GameObjectSelectedEvent(selectedGO!!))
                }
            })
        // set position of dialog to menuItem position
        val nodePosX = node.actor.x
        val nodePosY = node.actor.y
        renameDialog.setPosition(nodePosX, nodePosY)
        renameDialog.setText(selectedGO.toString())
    }
    //endregion Main Menu

    //region Move Sub Menu
    /**
     * A submenu to allow moving nodes up and down within the outline tree
     */
    private inner class MoveSubMenu : PopupMenu() {
        private val moveUp: MenuItem = MenuItem("Move Up")
        private val moveDown: MenuItem = MenuItem("Move Down")
        private val moveToTop: MenuItem = MenuItem("Move To Top")
        private val moveToBottom: MenuItem = MenuItem("Move To Bottom")

        init {
            addItem(moveUp)
            addItem(moveDown)
            addItem(moveToTop)
            addItem(moveToBottom)

            moveUp.addListener(object : ClickListener() {
                override fun clicked(event: InputEvent?, x: Float, y: Float) {
                    val parentChildArray = getParentChildArray()
                    val currentNodeIndex = parentChildArray.indexOf(currentNode!!.value)
                    // If the current Node is NOT the first one...
                    if (currentNodeIndex > 0) {
                        parentChildArray.swap(currentNodeIndex, currentNodeIndex - 1)
                        updateChildren()
                    }
                }
            })

            moveDown.addListener(object : ClickListener() {
                override fun clicked(event: InputEvent?, x: Float, y: Float) {
                    val parentChildArray = getParentChildArray()
                    val currentNodeIndex = parentChildArray.indexOf(currentNode!!.value)
                    // If the current Node is NOT the last one...
                    if (currentNodeIndex < parentChildArray.size - 1) {
                        parentChildArray.swap(currentNodeIndex, currentNodeIndex + 1)
                        updateChildren()
                    }
                }
            })

            moveToTop.addListener(object : ClickListener() {
                override fun clicked(event: InputEvent?, x: Float, y: Float) {
                    val parentChildArray = getParentChildArray()
                    val currentNodeIndex = parentChildArray.indexOf(currentNode!!.value)

                    // If already at top, return
                    if (currentNodeIndex == 0) return

                    parentChildArray.removeValue(currentNode!!.value, true)
                    parentChildArray.insert(0, currentNode!!.value)
                    updateChildren()
                }
            })

            moveToBottom.addListener(object : ClickListener() {
                override fun clicked(event: InputEvent?, x: Float, y: Float) {
                    val parentChildArray = getParentChildArray()
                    val currentNodeIndex = parentChildArray.indexOf(currentNode!!.value)

                    // If already at bottom, return
                    if (currentNodeIndex == parentChildArray.size - 1) return

                    parentChildArray.removeValue(currentNode!!.value, true)
                    parentChildArray.insert(parentChildArray.size, currentNode!!.value)
                    updateChildren()
                }
            })
        }

        fun show() {
            moveMenuItem.isDisabled = currentNode == null
            if (currentNode == null) return

            val parentChildArray: Array<GameObject> = getParentChildArray()

            // Disable move menu items depending on nodes current index
            val nodeIndex = parentChildArray.indexOf(currentNode!!.value, true)
            moveUp.isDisabled = nodeIndex == 0
            moveToTop.isDisabled = nodeIndex == 0
            moveDown.isDisabled = nodeIndex == parentChildArray.size - 1
            moveToBottom.isDisabled = nodeIndex == parentChildArray.size - 1
        }

        /**
         * Get the parents child array of current node, for root nodes .parent is null
         */
        fun getParentChildArray(): Array<GameObject> {
            return currentNode!!.value.parent.children
        }

        private fun updateChildren() {
            outline.buildTree(currentNode!!.value.sceneGraph)
        }
    }
    //endregion Move Sub Menu

    //region Add Sub Menu
    /**
     * A submenu to allow to add GameObjects to the scene
     */
    private inner class AddSubMenu : PopupMenu() {
        private val addEmpty: MenuItem = MenuItem("Add Empty")
        private val addTerrain: MenuItem = MenuItem("Add Terrain")
        private val addWater: MenuItem = MenuItem("Add Water")
        private val addPlane: MenuItem = MenuItem("Add Plane")
        private val addCube: MenuItem = MenuItem("Add Cube")

        init {
            addItem(addEmpty)
            addItem(addTerrain)
            addItem(addWater)
            addItem(addPlane)
            addItem(addCube)

            // add empty
            addEmpty.addListener(object : ClickListener() {
                override fun clicked(event: InputEvent?, x: Float, y: Float) {
                    val sceneGraph = projectManager.current().currScene.sceneGraph
                    val go = createGameObject(sceneGraph)

                    // update outline
                    updateOutline(sceneGraph, go)
                }
            })

            addPlane.addListener(object : ClickListener() {
                override fun clicked(event: InputEvent?, x: Float, y: Float) {
                    val fileName = "standard_plane.gltf"
                    val assetManager = projectManager.current().assetManager
                    var modelAsset = assetManager.findAssetByFileName(fileName) as ModelAsset?

                    val sceneGraph = projectManager.current().currScene.sceneGraph
                    val go = createGameObject(sceneGraph)

                    if (modelAsset == null) {
                        // Create new material
                        val material = Material("plane_material")
                        setDefaultValues(material)
                        modelAsset = createModelAsset(fileName, UsefulMeshs.createPlane(material, 5f))
                    }

                    // Create model component
                    val modelComponent = PickableModelComponent(go)

                    // Set model and add to game object
                    modelComponent.setModel(modelAsset, true)
                    go.addComponent(modelComponent)
                    modelComponent.encodeRaypickColorId()

                    Mundus.postEvent(AssetImportEvent(modelAsset))

                    // update outline
                    updateOutline(sceneGraph, go)
                }
            })

            addCube.addListener(object : ClickListener() {
                override fun clicked(event: InputEvent?, x: Float, y: Float) {
                    val fileName = "standard_cube.gltf"
                    val assetManager = projectManager.current().assetManager
                    var modelAsset = assetManager.findAssetByFileName(fileName) as ModelAsset?

                    val sceneGraph = projectManager.current().currScene.sceneGraph
                    val go = createGameObject(sceneGraph)

                    if (modelAsset == null) {
                        // Create new material
                        val material = Material("cube_material")
                        setDefaultValues(material)
                        modelAsset = createModelAsset(fileName, UsefulMeshs.createCube(material, 5f))
                    }

                    // Create model component
                    val modelComponent = PickableModelComponent(go)

                    // Set model and add to game object
                    modelComponent.setModel(modelAsset, true)
                    go.addComponent(modelComponent)
                    modelComponent.encodeRaypickColorId()

                    Mundus.postEvent(AssetImportEvent(modelAsset!!))

                    // update outline
                    updateOutline(sceneGraph, go)
                }
            })

            addTerrain.addListener(object : ClickListener() {
                override fun clicked(event: InputEvent?, x: Float, y: Float) {
<<<<<<< HEAD
                    UI.showDialog(UI.addTerrainChunksDialog)
=======
                    UI.addTerrainDialog.show(selectedGO)
>>>>>>> a0220643
                }
            })

            // add waterAsset
            addWater.addListener(object : ClickListener() {
                override fun clicked(event: InputEvent?, x: Float, y: Float) {
                    UI.addWaterDialog.show(selectedGO)
                }
            })
        }

        private fun createModelAsset(fileName: String, model: Model): ModelAsset {
            val assetManager = projectManager.current().assetManager
            val modelAsset = assetManager.createModelAsset(fileName, model)
            modelAsset.meta.model = MetaModel()

            for (mat in modelAsset.model.materials) {
                val materialAsset = assetManager.createMaterialAsset(modelAsset.id.substring(0, 4) + "_" + mat.id)

                modelImporter.populateMaterialAsset(null, projectManager.current().assetManager, mat, materialAsset)
                projectManager.current().assetManager.saveMaterialAsset(materialAsset)

                modelAsset.meta.model.defaultMaterials.put(mat.id, materialAsset.id)
                modelAsset.defaultMaterials.put(mat.id, materialAsset)
            }

            // save meta file
            val saver = MetaSaver()
            saver.save(modelAsset.meta)

            modelAsset.applyDependencies()
            return modelAsset
        }

        private fun setDefaultValues(material: Material) {
            material.set(PBRColorAttribute.createBaseColorFactor(Color.GRAY))
            material.set(PBRFloatAttribute.createMetallic(0f))
            material.set(PBRFloatAttribute.createRoughness(1.0f))
            material.set(IntAttribute.createCullFace(GL20.GL_BACK))
        }

        private fun updateOutline(sceneGraph: SceneGraph, go: GameObject) {
            // update outline
            if (selectedGO == null) {
                // update sceneGraph
                Log.trace(TAG, "Add empty game object [{}] in root node.", go)
                sceneGraph.addGameObject(go)
                // update outline
                outline.addGoToTree(null, go)
            } else {
                Log.trace(TAG, "Add empty game object [{}] child in node [{}].", go, selectedGO)
                // update sceneGraph
                selectedGO!!.addChild(go)
                // update outline
                val n = outline.tree.findNode(selectedGO!!)
                outline.addGoToTree(n, go)
            }
            Mundus.postEvent(SceneGraphChangedEvent())
        }

        fun createGameObject(sceneGraph: SceneGraph): GameObject {
            val id = projectManager.current().obtainID()
            // the new game object
            return GameObject(sceneGraph, GameObject.DEFAULT_NAME, id)
        }

    }
    //endregion Add Sub Menu

    //region Action Sub Menu
    /**
     * A submenu to allow adding GameObjects to the scene
     */
    private inner class ActionSubMenu : PopupMenu() {
        private val toggleActive = MenuItem("Toggle active")
        private val alignCameraToObject = MenuItem("Align Camera to Object")
        private val alignObjectToCamera = MenuItem("Align Object to Camera")
        private val sortChildren = MenuItem("Sort children")

        init {
            addItem(toggleActive)
            addItem(alignCameraToObject)
            addItem(alignObjectToCamera)
            addItem(sortChildren)

            toggleActive.addListener(object : ClickListener() {
                override fun clicked(event: InputEvent?, x: Float, y: Float) {
                    val command = GameObjectActiveCommand(currentNode!!.value, !currentNode!!.value.active)
                    command.execute()
                    history.add(command)
                }
            })

            alignCameraToObject.addListener(object : ClickListener() {
                override fun clicked(event: InputEvent?, x: Float, y: Float) {
                    val camera = projectManager.current().currScene.cam
                    val go = currentNode!!.value

                    val pos = Pools.vector3Pool.obtain()
                    val dir = Pools.vector3Pool.obtain()

                    go.transform.getTranslation(pos)
                    go.getForwardDirection(dir)

                    camera.position.set(pos)
                    camera.direction.set(dir)
                    camera.update()

                    Pools.vector3Pool.free(pos)
                    Pools.vector3Pool.free(dir)
                }
            })

            alignObjectToCamera.addListener(object : ClickListener() {
                override fun clicked(event: InputEvent?, x: Float, y: Float) {
                    val camera = projectManager.current().currScene.cam
                    val go = currentNode!!.value

                    val pos = Pools.vector3Pool.obtain()
                    val dir = Pools.vector3Pool.obtain()
                    val up = Pools.vector3Pool.obtain()
                    val right = Pools.vector3Pool.obtain()
                    val q = Pools.quaternionPool.obtain()
                    val q2 = Pools.quaternionPool.obtain()
                    val m = Pools.matrix4Pool.obtain()

                    // Use commands for undo/redo
                    val translateCommand = TranslateCommand(go)
                    val rotateCommand = RotateCommand(go)
                    val multiCommand = MultiCommand()
                    multiCommand.addCommand(translateCommand)
                    multiCommand.addCommand(rotateCommand)

                    // set before values
                    go.getLocalPosition(pos)
                    translateCommand.setBefore(pos)
                    go.getLocalRotation(q)
                    rotateCommand.setBefore(q)

                    // set camera values for calculations
                    pos.set(camera.position)
                    dir.set(camera.direction)
                    right.set(camera.direction).crs(camera.up).nor()

                    // set 'up' to ensure it's orthogonal to dir and right
                    up.set(right).crs(dir).nor()
                    right.scl(-1f)

                    // Convert camera world pos to local space
                    m.set(go.parent.transform).inv()
                    val localPos = pos.mul(m)
                    go.setLocalPosition(localPos.x, localPos.y, localPos.z)

                    // Calc camera's world rotation
                    val cameraWorldRot =
                        q2.setFromAxes(right.x, up.x, dir.x, right.y, up.y, dir.y, right.z, up.z, dir.z)

                    // Calc parent's world rotation
                    val parentWorldRot = go.parent.getRotation(q)

                    // Calc object's local rotation
                    val localRot = parentWorldRot.conjugate().mul(cameraWorldRot)
                    go.setLocalRotation(localRot.x, localRot.y, localRot.z, localRot.w)

                    // set after values for commands
                    translateCommand.setAfter(localPos)
                    rotateCommand.setAfter(localRot)

                    history.add(multiCommand)

                    Pools.vector3Pool.free(pos)
                    Pools.vector3Pool.free(dir)
                    Pools.vector3Pool.free(up)
                    Pools.vector3Pool.free(right)
                    Pools.quaternionPool.free(q)
                    Pools.quaternionPool.free(q2)
                    Pools.matrix4Pool.free(m)
                }
            })

            sortChildren.addListener(object: ClickListener() {
                override fun clicked(event: InputEvent?, x: Float, y: Float) {
                    val childArray = getChildArray()

                    val command = SortChildrenCommand(childArray)
                    command.execute()

                    history.add(command)
                }
            })
        }

        fun show() {
            if (currentNode == null) {
                actionsMenuItem.isDisabled = true
                return
            } else {
                actionsMenuItem.isDisabled = false
            }

            if (currentNode!!.value.active) {
                toggleActive.text = "Deactivate"
            } else {
                toggleActive.text = "Activate"
            }

            sortChildren.isDisabled = getChildrenNum() == 0
        }

        fun getChildrenNum(): Int = currentNode!!.value.children?.size ?: 0

        fun getChildArray(): Array<GameObject> {
            return currentNode!!.value.children
        }

    }
    //endregion Action Sub Menu

}<|MERGE_RESOLUTION|>--- conflicted
+++ resolved
@@ -157,12 +157,8 @@
 
         // some assets can not be duplicated
         duplicate.isDisabled = selectedGO == null
-<<<<<<< HEAD
-                || selectedGO!!.findComponentByType(Component.Type.WATER) != null
-=======
                 || selectedGO!!.findComponentByType<TerrainComponent?>(Component.Type.TERRAIN) != null
                 || selectedGO!!.findComponentByType<WaterComponent?>(Component.Type.WATER) != null
->>>>>>> a0220643
     }
 
     fun showRenameDialog() {
@@ -381,11 +377,7 @@
 
             addTerrain.addListener(object : ClickListener() {
                 override fun clicked(event: InputEvent?, x: Float, y: Float) {
-<<<<<<< HEAD
                     UI.showDialog(UI.addTerrainChunksDialog)
-=======
-                    UI.addTerrainDialog.show(selectedGO)
->>>>>>> a0220643
                 }
             })
 
