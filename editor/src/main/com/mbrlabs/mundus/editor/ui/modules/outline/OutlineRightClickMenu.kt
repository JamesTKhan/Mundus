package com.mbrlabs.mundus.editor.ui.modules.outline

import com.badlogic.gdx.scenes.scene2d.InputEvent
import com.badlogic.gdx.scenes.scene2d.utils.ClickListener
import com.badlogic.gdx.utils.Array
import com.kotcrab.vis.ui.util.dialog.Dialogs
import com.kotcrab.vis.ui.util.dialog.InputDialogAdapter
import com.kotcrab.vis.ui.widget.MenuItem
import com.kotcrab.vis.ui.widget.PopupMenu
import com.mbrlabs.mundus.commons.scene3d.GameObject
import com.mbrlabs.mundus.commons.scene3d.components.Component
import com.mbrlabs.mundus.editor.Mundus
import com.mbrlabs.mundus.editor.core.kryo.KryoManager
import com.mbrlabs.mundus.editor.core.project.ProjectManager
import com.mbrlabs.mundus.editor.events.AssetImportEvent
import com.mbrlabs.mundus.editor.events.SceneGraphChangedEvent
import com.mbrlabs.mundus.editor.shader.Shaders
import com.mbrlabs.mundus.editor.ui.UI
import com.mbrlabs.mundus.editor.utils.Log
import com.mbrlabs.mundus.editor.utils.createWaterGO

/**
 * Holds code for Outlines right click menu. Separated from Outline class
 * due to its complexity
 *
 * @author JamesTKhan
 * @version August 03, 2022
 */
class OutlineRightClickMenu(outline: Outline) : PopupMenu() {
    companion object {
        private val TAG = OutlineRightClickMenu::class.java.simpleName
    }

    private val outline: Outline
    private val projectManager: ProjectManager = Mundus.inject()
    private val kryoManager: KryoManager = Mundus.inject()

    init {
        this.outline = outline
    }

    //region Main menu
    private val duplicate: MenuItem = MenuItem("Duplicate")
    private val rename: MenuItem = MenuItem("Rename")
    private val delete: MenuItem = MenuItem("Delete")
    private val moveMenuItem: MenuItem = MenuItem("Move")
    private val moveMenu: MoveSubMenu = MoveSubMenu()
    private val addMenuItem: MenuItem = MenuItem("Add")
    private val addMenu: AddSubMenu = AddSubMenu()
    private val actionsMenuItem: MenuItem = MenuItem("Actions")
    private val actionsMenu: ActionSubMenu = ActionSubMenu()

    private var selectedGO: GameObject? = null
    private var currentNode: Outline.OutlineNode? = null

    init {
        moveMenuItem.subMenu = moveMenu
        addMenuItem.subMenu = addMenu
        actionsMenuItem.subMenu = actionsMenu

        rename.addListener(object : ClickListener() {
            override fun clicked(event: InputEvent?, x: Float, y: Float) {
                if (selectedGO != null) {
                    showRenameDialog()
                }
            }
        })

        // duplicate node
        duplicate.addListener(object : ClickListener() {
            override fun clicked(event: InputEvent?, x: Float, y: Float) {
                if (selectedGO != null && !duplicate.isDisabled) {
                    outline.duplicateGO(selectedGO!!, selectedGO!!.parent)
                    Mundus.postEvent(SceneGraphChangedEvent())
                }
            }
        })

        // delete game object
        delete.addListener(object : ClickListener() {
            override fun clicked(event: InputEvent?, x: Float, y: Float) {
                if (selectedGO != null) {
                    outline.removeGo(selectedGO!!)
                }
            }
        })

        addItem(moveMenuItem)
        addItem(addMenuItem)
        addItem(actionsMenuItem)
        addItem(rename)
        addItem(duplicate)
        addItem(delete)
    }

    /**
     * Right click event opens menu and enables more options if selected
     * game object is active.
     *
     * @param go
     * @param x
     * @param y
     */
    fun show(node: Outline.OutlineNode?, go: GameObject?, x: Float, y: Float) {
        selectedGO = go
        currentNode = node
        showMenu(UI, x, y)
        moveMenu.show()
        actionsMenu.show()

        // check if game object is selected
        if (selectedGO != null) {
            // Activate menu options for selected game objects
            rename.isDisabled = false
            delete.isDisabled = false
        } else {
            // disable MenuItems which only works with selected item
            rename.isDisabled = true
            delete.isDisabled = true
        }


        // some assets can not be duplicated
        duplicate.isDisabled = selectedGO == null
                || selectedGO!!.findComponentByType(Component.Type.TERRAIN) != null
                || selectedGO!!.findComponentByType(Component.Type.WATER) != null
    }

    fun showRenameDialog() {
        val node = outline.tree.findNode(selectedGO!!)
        val goNode = node.actor as Outline.NodeTable

        val renameDialog = Dialogs.showInputDialog(
            UI, "Rename", "",
            object : InputDialogAdapter() {
                override fun finished(input: String?) {
                    Log.trace(TAG, "Rename game object [{}] to [{}].", selectedGO, input)
                    // update sceneGraph
                    selectedGO!!.name = input
                    // update Outline
                    //goNode.name.setText(input + " [" + selectedGO.id + "]");
                    goNode.nameLabel.setText(input)

                    Mundus.postEvent(SceneGraphChangedEvent())
                }
            })
        // set position of dialog to menuItem position
        val nodePosX = node.actor.x
        val nodePosY = node.actor.y
        renameDialog.setPosition(nodePosX, nodePosY)
    }
    //endregion Main Menu

    //region Move Sub Menu
    /**
     * A submenu to allow moving nodes up and down within the outline tree
     */
    private inner class MoveSubMenu : PopupMenu() {
        private val moveUp: MenuItem = MenuItem("Move Up")
        private val moveDown: MenuItem = MenuItem("Move Down")
        private val moveToTop: MenuItem = MenuItem("Move To Top")
        private val moveToBottom: MenuItem = MenuItem("Move To Bottom")
        init {
            addItem(moveUp)
            addItem(moveDown)
            addItem(moveToTop)
            addItem(moveToBottom)

            moveUp.addListener(object : ClickListener() {
                override fun clicked(event: InputEvent?, x: Float, y: Float) {
                    val parentChildArray = getParentChildArray()
                    val currentNodeIndex = parentChildArray.indexOf(currentNode!!.value)
                    // If the current Node is NOT the first one...
                    if (currentNodeIndex > 0) {
                        parentChildArray.swap(currentNodeIndex, currentNodeIndex-1)
                        updateChildren()
                    }
                }
            })

            moveDown.addListener(object : ClickListener() {
                override fun clicked(event: InputEvent?, x: Float, y: Float) {
                    val parentChildArray = getParentChildArray()
                    val currentNodeIndex = parentChildArray.indexOf(currentNode!!.value)
                    // If the current Node is NOT the last one...
                    if (currentNodeIndex < parentChildArray.size - 1) {
                        parentChildArray.swap(currentNodeIndex, currentNodeIndex+1)
                        updateChildren()
                    }
                }
            })

            moveToTop.addListener(object : ClickListener() {
                override fun clicked(event: InputEvent?, x: Float, y: Float) {
                    val parentChildArray = getParentChildArray()
                    val currentNodeIndex = parentChildArray.indexOf(currentNode!!.value)

                    // If already at top, return
                    if (currentNodeIndex == 0) return

                    parentChildArray.removeValue(currentNode!!.value, true)
                    parentChildArray.insert(0, currentNode!!.value)
                    updateChildren()
                }
            })

            moveToBottom.addListener(object : ClickListener() {
                override fun clicked(event: InputEvent?, x: Float, y: Float) {
                    val parentChildArray = getParentChildArray()
                    val currentNodeIndex = parentChildArray.indexOf(currentNode!!.value)

                    // If already at bottom, return
                    if (currentNodeIndex == parentChildArray.size - 1) return

                    parentChildArray.removeValue(currentNode!!.value, true)
                    parentChildArray.insert(parentChildArray.size, currentNode!!.value)
                    updateChildren()
                }
            })
        }

        fun show() {
            moveMenuItem.isDisabled = currentNode == null
            if (currentNode == null) return

            val parentChildArray: Array<GameObject> = getParentChildArray()

            // Disable move menu items depending on nodes current index
            val nodeIndex = parentChildArray.indexOf(currentNode!!.value, true)
            moveUp.isDisabled = nodeIndex == 0
            moveToTop.isDisabled = nodeIndex == 0
            moveDown.isDisabled = nodeIndex == parentChildArray.size - 1
            moveToBottom.isDisabled = nodeIndex == parentChildArray.size - 1
        }

        /**
         * Get the parents child array of current node, for root nodes .parent is null
         */
        fun getParentChildArray(): Array<GameObject> {
            return currentNode!!.value.parent.children
        }

        private fun updateChildren() {
            outline.buildTree(currentNode!!.value.sceneGraph)
        }
    }
    //endregion Move Sub Menu

    //region Add Sub Menu
    /**
     * A submenu to allow to add GameObjects to the scene
     */
    private inner class AddSubMenu : PopupMenu() {
        private val addEmpty: MenuItem = MenuItem("Add Empty")
        private val addTerrain: MenuItem = MenuItem("Add Terrain")
        private val addWater: MenuItem = MenuItem("Add Water")
        init {
            addItem(addEmpty)
            addItem(addTerrain)
            addItem(addWater)

            // add empty
            addEmpty.addListener(object : ClickListener() {
                override fun clicked(event: InputEvent?, x: Float, y: Float) {
                    val sceneGraph = projectManager.current().currScene.sceneGraph
                    val id = projectManager.current().obtainID()
                    // the new game object
                    val go = GameObject(sceneGraph, GameObject.DEFAULT_NAME, id)
                    // update outline
                    if (selectedGO == null) {
                        // update sceneGraph
                        Log.trace(TAG, "Add empty game object [{}] in root node.", go)
                        sceneGraph.addGameObject(go)
                        // update outline
                        outline.addGoToTree(null, go)
                    } else {
                        Log.trace(TAG, "Add empty game object [{}] child in node [{}].", go, selectedGO)
                        // update sceneGraph
                        selectedGO!!.addChild(go)
                        // update outline
                        val n = outline.tree.findNode(selectedGO!!)
                        outline.addGoToTree(n, go)
                    }
                    Mundus.postEvent(SceneGraphChangedEvent())
                }
            })

            // add terrainAsset
            addTerrain.addListener(object : ClickListener() {
                override fun clicked(event: InputEvent?, x: Float, y: Float) {
<<<<<<< HEAD
                    try {
                        Log.trace(TAG, "Add terrain game object in root node.")
                        val context = projectManager.current()
                        val sceneGraph = context.currScene.sceneGraph
                        val goID = projectManager.current().obtainID()

                        // Save context here so that the ID above is persisted in .pro file
                        kryoManager.saveProjectContext(projectManager.current())

                        val name = "Terrain " + goID
                        // create asset
                        val asset = context.assetManager.createTerraAsset(name,
                            Terrain.DEFAULT_VERTEX_RESOLUTION, Terrain.DEFAULT_SIZE)
                        asset.load()
                        asset.applyDependencies()

                        val terrainGO = createTerrainGO(sceneGraph,
                            null, goID, name, asset)
                        // update sceneGraph
                        sceneGraph.addGameObject(terrainGO)
                        // update outline
                        outline.addGoToTree(null, terrainGO)

                        context.currScene.terrains.add(asset)
                        projectManager.current().assetManager.addNewAsset(asset)
                        Mundus.postEvent(AssetImportEvent(asset))
                        Mundus.postEvent(SceneGraphChangedEvent())
                    } catch (e: Exception) {
                        e.printStackTrace()
                    }

=======
                    UI.showDialog(UI.addTerrainDialog)
>>>>>>> b88bef40
                }
            })

            // add waterAsset
            addWater.addListener(object : ClickListener() {
                override fun clicked(event: InputEvent?, x: Float, y: Float) {
                    try {
                        Log.trace(TAG, "Add water game object in root node.")
                        val context = projectManager.current()
                        val sceneGraph = context.currScene.sceneGraph
                        val goID = projectManager.current().obtainID()

                        // Save context here so that the ID above is persisted in .pro file
                        kryoManager.saveProjectContext(projectManager.current())

                        val name = "Water $goID"
                        // create asset
                        val asset = context.assetManager.createWaterAsset(name)
                        asset.load()
                        asset.applyDependencies()

                        val waterGO = createWaterGO(sceneGraph,
                            Shaders.waterShader, goID, name, asset)
                        // update sceneGraph
                        sceneGraph.addGameObject(waterGO)
                        // update outline
                        outline.addGoToTree(null, waterGO)

                        projectManager.current().assetManager.addNewAsset(asset)
                        Mundus.postEvent(AssetImportEvent(asset))
                        Mundus.postEvent(SceneGraphChangedEvent())
                    } catch (e: Exception) {
                        e.printStackTrace()
                    }

                }
            })
        }

    }
    //endregion Add Sub Menu

    //region Action Sub Menu
    /**
     * A submenu to allow adding GameObjects to the scene
     */
    private inner class ActionSubMenu : PopupMenu() {
        private val toggleActive: MenuItem = MenuItem("Toggle active")

        init {
            addItem(toggleActive)

            toggleActive.addListener(object : ClickListener() {
                override fun clicked(event: InputEvent?, x: Float, y: Float) {
                    currentNode!!.value.active = !currentNode!!.value.active
                    outline.buildTree(currentNode!!.value.sceneGraph)
                }
            })
        }

        fun show() {
            if (currentNode == null) {
                actionsMenuItem.isDisabled = true
                return
            } else {
                actionsMenuItem.isDisabled = false
            }

            if (currentNode!!.value.active) {
                toggleActive.text = "Deactivate"
            } else {
                toggleActive.text = "Activate"
            }
        }

    }
    //endregion Action Sub Menu

}<|MERGE_RESOLUTION|>--- conflicted
+++ resolved
@@ -288,9 +288,15 @@
             // add terrainAsset
             addTerrain.addListener(object : ClickListener() {
                 override fun clicked(event: InputEvent?, x: Float, y: Float) {
-<<<<<<< HEAD
+                    UI.showDialog(UI.addTerrainDialog)
+                }
+            })
+
+            // add waterAsset
+            addWater.addListener(object : ClickListener() {
+                override fun clicked(event: InputEvent?, x: Float, y: Float) {
                     try {
-                        Log.trace(TAG, "Add terrain game object in root node.")
+                        Log.trace(TAG, "Add water game object in root node.")
                         val context = projectManager.current()
                         val sceneGraph = context.currScene.sceneGraph
                         val goID = projectManager.current().obtainID()
@@ -298,21 +304,19 @@
                         // Save context here so that the ID above is persisted in .pro file
                         kryoManager.saveProjectContext(projectManager.current())
 
-                        val name = "Terrain " + goID
+                        val name = "Water $goID"
                         // create asset
-                        val asset = context.assetManager.createTerraAsset(name,
-                            Terrain.DEFAULT_VERTEX_RESOLUTION, Terrain.DEFAULT_SIZE)
+                        val asset = context.assetManager.createWaterAsset(name)
                         asset.load()
                         asset.applyDependencies()
 
-                        val terrainGO = createTerrainGO(sceneGraph,
-                            null, goID, name, asset)
+                        val waterGO = createWaterGO(sceneGraph,
+                            Shaders.waterShader, goID, name, asset)
                         // update sceneGraph
-                        sceneGraph.addGameObject(terrainGO)
+                        sceneGraph.addGameObject(waterGO)
                         // update outline
-                        outline.addGoToTree(null, terrainGO)
-
-                        context.currScene.terrains.add(asset)
+                        outline.addGoToTree(null, waterGO)
+
                         projectManager.current().assetManager.addNewAsset(asset)
                         Mundus.postEvent(AssetImportEvent(asset))
                         Mundus.postEvent(SceneGraphChangedEvent())
@@ -320,44 +324,6 @@
                         e.printStackTrace()
                     }
 
-=======
-                    UI.showDialog(UI.addTerrainDialog)
->>>>>>> b88bef40
-                }
-            })
-
-            // add waterAsset
-            addWater.addListener(object : ClickListener() {
-                override fun clicked(event: InputEvent?, x: Float, y: Float) {
-                    try {
-                        Log.trace(TAG, "Add water game object in root node.")
-                        val context = projectManager.current()
-                        val sceneGraph = context.currScene.sceneGraph
-                        val goID = projectManager.current().obtainID()
-
-                        // Save context here so that the ID above is persisted in .pro file
-                        kryoManager.saveProjectContext(projectManager.current())
-
-                        val name = "Water $goID"
-                        // create asset
-                        val asset = context.assetManager.createWaterAsset(name)
-                        asset.load()
-                        asset.applyDependencies()
-
-                        val waterGO = createWaterGO(sceneGraph,
-                            Shaders.waterShader, goID, name, asset)
-                        // update sceneGraph
-                        sceneGraph.addGameObject(waterGO)
-                        // update outline
-                        outline.addGoToTree(null, waterGO)
-
-                        projectManager.current().assetManager.addNewAsset(asset)
-                        Mundus.postEvent(AssetImportEvent(asset))
-                        Mundus.postEvent(SceneGraphChangedEvent())
-                    } catch (e: Exception) {
-                        e.printStackTrace()
-                    }
-
                 }
             })
         }
