--- conflicted
+++ resolved
@@ -122,82 +122,6 @@
 
         add(qualitySettings).grow().row()
 
-<<<<<<< HEAD
-        // tiling
-        tilingField.textFieldFilter = FloatDigitsOnlyFilter(false)
-        tilingField.addListener(object : ChangeListener() {
-            override fun changed(event: ChangeEvent?, actor: Actor?) {
-                if (tilingField.isInputValid && !tilingField.isEmpty) {
-                    try {
-                        waterComponent.waterAsset.water.tiling = tilingField.text.toFloat()
-                        projectManager.current().assetManager.addModifiedAsset(waterComponent.waterAsset)
-                    } catch (ex : NumberFormatException) {
-                        Mundus.postEvent(LogEvent(LogType.ERROR,"Error parsing water tiling"))
-                    }
-                }
-            }
-        })
-
-        // wave strength
-        waveStrength.textFieldFilter = FloatDigitsOnlyFilter(false)
-        waveStrength.addListener(object : ChangeListener() {
-            override fun changed(event: ChangeEvent?, actor: Actor?) {
-                if (waveStrength.isInputValid && !waveStrength.isEmpty) {
-                    try {
-                        waterComponent.waterAsset.water.waveStrength = waveStrength.text.toFloat()
-                        projectManager.current().assetManager.addModifiedAsset(waterComponent.waterAsset)
-                    } catch (ex : NumberFormatException) {
-                        Mundus.postEvent(LogEvent(LogType.ERROR,"Error parsing water wave strength"))
-                    }
-                }
-            }
-        })
-
-        // wave speed
-        waveSpeed.textFieldFilter = FloatDigitsOnlyFilter(false)
-        waveSpeed.addListener(object : ChangeListener() {
-            override fun changed(event: ChangeEvent?, actor: Actor?) {
-                if (waveSpeed.isInputValid && !waveSpeed.isEmpty) {
-                    try {
-                        waterComponent.waterAsset.water.waveSpeed = waveSpeed.text.toFloat()
-                        projectManager.current().assetManager.addModifiedAsset(waterComponent.waterAsset)
-                    } catch (ex : NumberFormatException) {
-                        Mundus.postEvent(LogEvent(LogType.ERROR,"Error parsing water wave strength"))
-                    }
-                }
-            }
-        })
-
-        // reflectivity
-        reflectivity.textFieldFilter = FloatDigitsOnlyFilter(false)
-        reflectivity.addListener(object : ChangeListener() {
-            override fun changed(event: ChangeEvent?, actor: Actor?) {
-                if (reflectivity.isInputValid && !reflectivity.isEmpty) {
-                    try {
-                        waterComponent.waterAsset.water.reflectivity = reflectivity.text.toFloat()
-                        projectManager.current().assetManager.addModifiedAsset(waterComponent.waterAsset)
-                    } catch (ex : NumberFormatException) {
-                        Mundus.postEvent(LogEvent(LogType.ERROR,"Error parsing water reflectivity"))
-                    }
-                }
-            }
-        })
-
-        // shine damper
-        shineDamper.textFieldFilter = FloatDigitsOnlyFilter(false)
-        shineDamper.addListener(object : ChangeListener() {
-            override fun changed(event: ChangeEvent?, actor: Actor?) {
-                if (shineDamper.isInputValid && !shineDamper.isEmpty) {
-                    try {
-                        waterComponent.waterAsset.water.shineDamper = shineDamper.text.toFloat()
-                        projectManager.current().assetManager.addModifiedAsset(waterComponent.waterAsset)
-                    } catch (ex : NumberFormatException) {
-                        Mundus.postEvent(LogEvent(LogType.ERROR,"Error parsing water shine damper"))
-                    }
-                }
-            }
-        })
-=======
         addSeparator().padBottom(5f).row()
         add(resetDefaults).padTop(10f).growX().row()
 
@@ -212,7 +136,6 @@
         registerFloatFieldListener(foamFallOffDistance, WaterFloatAttribute.FoamFallOffDistance)
         registerFloatFieldListener(reflectivity, WaterFloatAttribute.Reflectivity)
         registerFloatFieldListener(shineDamper, WaterFloatAttribute.ShineDamper)
->>>>>>> 3e069f10
 
         // resolution
         selectBox.addListener(object : ChangeListener() {
@@ -252,7 +175,7 @@
                 if (floatField.isInputValid && !floatField.isEmpty) {
                     try {
                         waterComponent.waterAsset.water.setFloatAttribute(attributeType, floatField.text.toFloat())
-                        projectManager.current().assetManager.addDirtyAsset(waterComponent.waterAsset)
+                        projectManager.current().assetManager.addModifiedAsset(waterComponent.waterAsset)
                     } catch (ex : NumberFormatException) {
                         Mundus.postEvent(LogEvent(LogType.ERROR,"Error parsing field " + floatField.name))
                     }
