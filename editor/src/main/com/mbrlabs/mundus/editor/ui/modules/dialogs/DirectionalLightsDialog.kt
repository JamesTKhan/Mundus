package com.mbrlabs.mundus.editor.ui.modules.dialogs

import com.badlogic.gdx.graphics.Color
import com.badlogic.gdx.scenes.scene2d.Actor
import com.badlogic.gdx.scenes.scene2d.InputEvent
import com.badlogic.gdx.scenes.scene2d.utils.ChangeListener
import com.badlogic.gdx.scenes.scene2d.utils.ClickListener
<<<<<<< HEAD
import com.kotcrab.vis.ui.widget.Tooltip
=======
>>>>>>> ff86b324
import com.kotcrab.vis.ui.widget.VisCheckBox
import com.kotcrab.vis.ui.widget.VisLabel
import com.kotcrab.vis.ui.widget.VisSelectBox
import com.kotcrab.vis.ui.widget.VisTable
import com.kotcrab.vis.ui.widget.VisTextButton
import com.kotcrab.vis.ui.widget.VisTextField
import com.kotcrab.vis.ui.widget.color.ColorPickerAdapter
import com.mbrlabs.mundus.commons.env.lights.DirectionalLight
import com.mbrlabs.mundus.commons.shadows.ShadowResolution
import com.mbrlabs.mundus.commons.utils.LightUtils
import com.mbrlabs.mundus.editor.Mundus
import com.mbrlabs.mundus.editor.core.project.ProjectManager
import com.mbrlabs.mundus.editor.events.ProjectChangedEvent
import com.mbrlabs.mundus.editor.events.SceneChangedEvent
import com.mbrlabs.mundus.editor.ui.widgets.ColorPickerField
import com.mbrlabs.mundus.editor.ui.widgets.ImprovedSlider
<<<<<<< HEAD
import net.mgsx.gltf.scene3d.lights.DirectionalLightEx
=======
import com.mbrlabs.mundus.editor.ui.widgets.ToolTipLabel
>>>>>>> ff86b324

/**
 * @author James Pooley
 * *
 * @version 25-05-2022
 */
class  DirectionalLightsDialog : BaseDialog("Directional Light"), ProjectChangedEvent.ProjectChangedListener,
        SceneChangedEvent.SceneChangedListener {

    private val root = VisTable()

    private val intensity = VisTextField("0")
    private val colorPickerField = ColorPickerField()
    private val castShadows = VisCheckBox(null)
    private lateinit var shadowResSelectBox: VisSelectBox<String>

    private val dirXSlider = ImprovedSlider(-1.0f, 1.0f, .1f)
    private val dirYSlider = ImprovedSlider(-1.0f, 1.0f, .1f)
    private val dirZSlider = ImprovedSlider(-1.0f, 1.0f, .1f)

    private var defaultBtn = VisTextButton("Reset Defaults")

    private val projectManager: ProjectManager = Mundus.inject()

    init {
        Mundus.registerEventListener(this)

        setupUI()
        setupListeners()
    }

    private fun setupUI() {
        root.padTop(6f).padRight(6f).padBottom(22f)
        root.defaults().padBottom(5f).padTop(5f)
        add(root)

        root.add(VisLabel("Light Settings")).colspan(2).left().row()
        root.addSeparator().colspan(2).row()

        // Settings
        val settingsTable = VisTable()
        settingsTable.defaults().padBottom(5f).padLeft(6f).padRight(6f)
        settingsTable.add(VisLabel("Intensity: ")).left().padBottom(10f)
        settingsTable.add(intensity).left().padBottom(10f).row()
        settingsTable.add(VisLabel("Color")).growX()
        settingsTable.add(colorPickerField).left().fillX().expandX().colspan(2).row()

        settingsTable.add(VisLabel("Direction")).left()

        // Light direction sliders
        val directionTable = VisTable()
        directionTable.defaults().padBottom(5f).padLeft(6f).padRight(6f)
        directionTable.add(VisLabel("X:")).left().padRight(2f)
        directionTable.add(dirXSlider).row()
        directionTable.add(VisLabel("Y:")).left().padRight(2f)
        directionTable.add(dirYSlider).row()
        directionTable.add(VisLabel("Z:")).left().padRight(2f)
        directionTable.add(dirZSlider).row()
        settingsTable.add(directionTable).colspan(2).left().growX().row()

        root.add(settingsTable).row()

        addShadowSection()

        // Options
        root.add(VisLabel("Options")).colspan(2).left().padTop(10f).row()
        root.addSeparator().colspan(2).row()

        val tab = VisTable()
        tab.defaults().padTop(15f).padLeft(6f).padRight(6f).padBottom(15f)
        tab.add(defaultBtn).expandX().fillX()
        root.add(tab).fillX().expandX().row()

        resetValues()
    }

    private fun addShadowSection() {
<<<<<<< HEAD
        root.add(VisLabel("Shadow Settings")).colspan(2).left().row()
=======
        val shadowLabel = ToolTipLabel("Shadow Settings", "Experimental for now." +
                " Only a single pass shadow map with limited range.")
        root.add(shadowLabel).colspan(2).left().row()
>>>>>>> ff86b324
        root.addSeparator().colspan(2).row()

        // Settings
        val shadowSettingsTable = VisTable()
<<<<<<< HEAD
        val enableLabel = VisLabel("Cast Dynamic Shadows: ")
=======
        val enableLabel = ToolTipLabel("Cast Dynamic Shadows: ", "Enables shadow mapping.")
>>>>>>> ff86b324
        shadowSettingsTable.defaults().padBottom(5f).padLeft(6f).padRight(6f)
        shadowSettingsTable.add(enableLabel).left().padBottom(10f)
        shadowSettingsTable.add(castShadows).left().padBottom(10f).left().row()

<<<<<<< HEAD
        val resolutionLabel = VisLabel("Shadow Resolution: ")
=======
        val resolutionLabel = ToolTipLabel("Shadow Resolution: ", "Higher resolution results in better " +
                "shadows at the cost of performance.")
>>>>>>> ff86b324
        val selectorsTable = VisTable(true)
        shadowResSelectBox = VisSelectBox<String>()
        shadowResSelectBox.setItems(
                ShadowResolution._512.value,
                ShadowResolution._1024.value,
                ShadowResolution._2048.value,
                ShadowResolution._4096.value
        )
        selectorsTable.add(shadowResSelectBox)

        shadowSettingsTable.add(resolutionLabel).left().padBottom(10f)
        shadowSettingsTable.add(selectorsTable).padBottom(10f)

<<<<<<< HEAD
        var tip = "Enables shadow mapping."
        Tooltip.Builder(tip).target(enableLabel).build()
        Tooltip.Builder(tip).target(castShadows).build()

        tip = "Sets shadow texture resolution. Higher resolutions look better but uses more resources."
        Tooltip.Builder(tip).target(resolutionLabel).build()
        Tooltip.Builder(tip).target(shadowResSelectBox).build()

=======
>>>>>>> ff86b324
        root.add(shadowSettingsTable).left().row()
    }

    private fun setupListeners() {

        // intensity
        intensity.addListener(object : ChangeListener() {
            override fun changed(event: ChangeEvent, actor: Actor) {
                val d = convert(intensity.text)
                if (d != null) {
                    val light = LightUtils.getDirectionalLight(projectManager.current().currScene.environment)
                    light?.intensity = d
                }
            }
        })

        // color
        colorPickerField.colorAdapter = object: ColorPickerAdapter() {
            override fun finished(newColor: Color) {
                val light = LightUtils.getDirectionalLight(projectManager.current().currScene.environment)
                light?.color?.set(newColor)
            }

            override fun changed(newColor: Color?) {
                val light = LightUtils.getDirectionalLight(projectManager.current().currScene.environment)
                light?.color?.set(newColor)
            }

            override fun canceled(oldColor: Color?) {
                val light = LightUtils.getDirectionalLight(projectManager.current().currScene.environment)
                light?.color?.set(oldColor)
            }
        }

        dirXSlider.addListener(object : ChangeListener() {
            override fun changed(event: ChangeEvent, actor: Actor) {
                LightUtils.getDirectionalLight(projectManager.current().currScene.environment)?.direction?.x = dirXSlider.value
            }
        })

        dirYSlider.addListener(object : ChangeListener() {
            override fun changed(event: ChangeEvent, actor: Actor) {
                LightUtils.getDirectionalLight(projectManager.current().currScene.environment)?.direction?.y = dirYSlider.value
            }
        })

        dirZSlider.addListener(object : ChangeListener() {
            override fun changed(event: ChangeEvent, actor: Actor) {
                LightUtils.getDirectionalLight(projectManager.current().currScene.environment).direction?.z = dirZSlider.value
            }
        })

        // Shadows

        castShadows.addListener(object : ChangeListener() {
            override fun changed(event: ChangeEvent?, actor: Actor?) {
                val light = LightUtils.getDirectionalLight(projectManager.current().currScene.environment)
                light?.castsShadows = castShadows.isChecked
            }
        })

        // resolution
        shadowResSelectBox.addListener(object : ChangeListener() {
            override fun changed(event: ChangeEvent?, actor: Actor?) {
                val res = ShadowResolution.valueFromString(shadowResSelectBox.selected)
                projectManager.current().currScene.setShadowQuality(res)
            }
        })

        defaultBtn.addListener(object : ClickListener() {
            override fun clicked(event: InputEvent?, x: Float, y: Float) {
                val light = LightUtils.getDirectionalLight(projectManager.current().currScene.environment)
                light?.color?.set(DirectionalLight.DEFAULT_COLOR)
                light?.intensity = DirectionalLight.DEFAULT_INTENSITY
                light?.direction?.set(DirectionalLight.DEFAULT_DIRECTION)

                light?.castsShadows = false
                projectManager.current().currScene.shadowMapper.shadowResolution = ShadowResolution.DEFAULT_SHADOW_RESOLUTION
                resetValues()
            }
        })

    }

    private fun resetValues() {
        val light = LightUtils.getDirectionalLight(projectManager.current().currScene.environment)
        intensity.text = light!!.intensity.toString()
        colorPickerField.selectedColor = light.color
        castShadows.isChecked = light.castsShadows
        shadowResSelectBox.selected = projectManager.current().currScene.shadowMapper.shadowResolution.value

        dirXSlider.value = light.direction!!.x
        dirYSlider.value = light.direction!!.y
        dirZSlider.value = light.direction!!.z
    }

    private fun convert(input: String): Float? {
        try {
            if (input.isEmpty()) return null
            return java.lang.Float.valueOf(input)
        } catch (e: Exception) {
            return null
        }
    }

    override fun onProjectChanged(event: ProjectChangedEvent) {
        resetValues()
    }

    override fun onSceneChanged(event: SceneChangedEvent) {
        resetValues()
    }

}<|MERGE_RESOLUTION|>--- conflicted
+++ resolved
@@ -5,10 +5,6 @@
 import com.badlogic.gdx.scenes.scene2d.InputEvent
 import com.badlogic.gdx.scenes.scene2d.utils.ChangeListener
 import com.badlogic.gdx.scenes.scene2d.utils.ClickListener
-<<<<<<< HEAD
-import com.kotcrab.vis.ui.widget.Tooltip
-=======
->>>>>>> ff86b324
 import com.kotcrab.vis.ui.widget.VisCheckBox
 import com.kotcrab.vis.ui.widget.VisLabel
 import com.kotcrab.vis.ui.widget.VisSelectBox
@@ -25,11 +21,7 @@
 import com.mbrlabs.mundus.editor.events.SceneChangedEvent
 import com.mbrlabs.mundus.editor.ui.widgets.ColorPickerField
 import com.mbrlabs.mundus.editor.ui.widgets.ImprovedSlider
-<<<<<<< HEAD
-import net.mgsx.gltf.scene3d.lights.DirectionalLightEx
-=======
 import com.mbrlabs.mundus.editor.ui.widgets.ToolTipLabel
->>>>>>> ff86b324
 
 /**
  * @author James Pooley
@@ -107,32 +99,20 @@
     }
 
     private fun addShadowSection() {
-<<<<<<< HEAD
-        root.add(VisLabel("Shadow Settings")).colspan(2).left().row()
-=======
         val shadowLabel = ToolTipLabel("Shadow Settings", "Experimental for now." +
                 " Only a single pass shadow map with limited range.")
         root.add(shadowLabel).colspan(2).left().row()
->>>>>>> ff86b324
         root.addSeparator().colspan(2).row()
 
         // Settings
         val shadowSettingsTable = VisTable()
-<<<<<<< HEAD
-        val enableLabel = VisLabel("Cast Dynamic Shadows: ")
-=======
         val enableLabel = ToolTipLabel("Cast Dynamic Shadows: ", "Enables shadow mapping.")
->>>>>>> ff86b324
         shadowSettingsTable.defaults().padBottom(5f).padLeft(6f).padRight(6f)
         shadowSettingsTable.add(enableLabel).left().padBottom(10f)
         shadowSettingsTable.add(castShadows).left().padBottom(10f).left().row()
 
-<<<<<<< HEAD
-        val resolutionLabel = VisLabel("Shadow Resolution: ")
-=======
         val resolutionLabel = ToolTipLabel("Shadow Resolution: ", "Higher resolution results in better " +
                 "shadows at the cost of performance.")
->>>>>>> ff86b324
         val selectorsTable = VisTable(true)
         shadowResSelectBox = VisSelectBox<String>()
         shadowResSelectBox.setItems(
@@ -146,17 +126,6 @@
         shadowSettingsTable.add(resolutionLabel).left().padBottom(10f)
         shadowSettingsTable.add(selectorsTable).padBottom(10f)
 
-<<<<<<< HEAD
-        var tip = "Enables shadow mapping."
-        Tooltip.Builder(tip).target(enableLabel).build()
-        Tooltip.Builder(tip).target(castShadows).build()
-
-        tip = "Sets shadow texture resolution. Higher resolutions look better but uses more resources."
-        Tooltip.Builder(tip).target(resolutionLabel).build()
-        Tooltip.Builder(tip).target(shadowResSelectBox).build()
-
-=======
->>>>>>> ff86b324
         root.add(shadowSettingsTable).left().row()
     }
 
