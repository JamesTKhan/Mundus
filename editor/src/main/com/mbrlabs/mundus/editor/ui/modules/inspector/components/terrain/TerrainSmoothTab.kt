package com.mbrlabs.mundus.editor.ui.modules.inspector.components.terrain

import com.badlogic.gdx.scenes.scene2d.ui.Table
import com.badlogic.gdx.utils.Align
import com.kotcrab.vis.ui.widget.VisLabel
import com.kotcrab.vis.ui.widget.VisTable
import com.mbrlabs.mundus.editor.tools.brushes.TerrainBrush

/**
 * @author JamesTKhan
 * @version July 17, 2022
 */
class TerrainSmoothTab(parent: TerrainComponentWidget) : BaseBrushTab(parent, TerrainBrush.BrushMode.SMOOTH) {

    private val table = VisTable()

    init {
        table.align(Align.left)
<<<<<<< HEAD
        table.add(VisLabel("Use CTRL+Scroll Wheel to adjust brush size")).center().padBottom(4f).row()
        brushGrid = TerrainBrushGrid(parent, TerrainBrush.BrushMode.SMOOTH)
        table.add(brushGrid).expand().fill().row()
=======

        table.add(terrainBrushGrid).expand().fill().row()
>>>>>>> 6956e4d3
    }

    override fun getTabTitle(): String {
        return "Smooth"
    }

    override fun getContentTable(): Table {
        return table
    }

}<|MERGE_RESOLUTION|>--- conflicted
+++ resolved
@@ -16,14 +16,9 @@
 
     init {
         table.align(Align.left)
-<<<<<<< HEAD
+
         table.add(VisLabel("Use CTRL+Scroll Wheel to adjust brush size")).center().padBottom(4f).row()
-        brushGrid = TerrainBrushGrid(parent, TerrainBrush.BrushMode.SMOOTH)
-        table.add(brushGrid).expand().fill().row()
-=======
-
         table.add(terrainBrushGrid).expand().fill().row()
->>>>>>> 6956e4d3
     }
 
     override fun getTabTitle(): String {
