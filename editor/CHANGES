--- conflicted
+++ resolved
@@ -23,14 +23,6 @@
 - Sort children action command in Outline
 - Fix add water and terrain as child
 - Thumbnail view for model asset in Asset Dock
-<<<<<<< HEAD
-- Fix Terrain Cloning, now works as expected
-- Added optional ignore filter to GameObjectPicker
-- Added loading priorities for assets
-- Added new TerrainLayerAsset to decouple splat textures from terrains
-- Added PlaneMesh, decouples terrain mesh generation logic from terrain class
-- Updated Terrain getRayIntersection to use binary search
-=======
 - Add checkShadowDuringFrustumCulling setting into CullableComponent to disable/enable shadow checking during frustum culling
 - Add editor plugin support
 - Removed helper lines (moved into plugin, see https://github.com/Dgzt/mundus-helper-lines-plugin)
@@ -38,7 +30,12 @@
 - Fix gltf import when material has not name field
 - Fix gltf import when has alpha material attribute
 - Configurable shortcuts
->>>>>>> 12bd99ea
+- Fix Terrain Cloning, now works as expected
+- Added optional ignore filter to GameObjectPicker
+- Added loading priorities for assets
+- Added new TerrainLayerAsset to decouple splat textures from terrains
+- Added PlaneMesh, decouples terrain mesh generation logic from terrain class
+- Updated Terrain getRayIntersection to use binary search
 
 [0.5.1] ~ 08/08/2023
 - Added FPS launcher argument, always call setForegroundFPS
