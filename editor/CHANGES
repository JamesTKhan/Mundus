[0.6.0] ~
- [BREAKING CHANGE] Migrated from Kryo to JSON for .registry and .pro files. Migration handled automatically.
- Add dirty transform flag optimization for caching GameObject/SimpleNode world transform
- Add OrientedBoundingBox to cullable components, update debug renderer to use it
- Add "Align Camera to Object" and "Align Object to Camera" actions
- Add Quaternion and Matrix4 pools
- Fix Child terrain objects not updating on translation
- Fix getRotation() in SimpleNode to always normalize axes
- Refactor outline drag and drop world to local conversion code when moving game objects
- Updated kotlin to 1.9.0
- Updated KTX to 1.12.0-rc1
- Updated VisUI to 1.5.2
- Adjustable line (selection, wireframe, helper lines) width
- Changed UV slider to SimpleFloatSpinner in PI/16 (11.25 degree) increments
- Counter for helper lines
- Updated current name when renamed
- Add DirtyObservable and DirtyListener to SimpleNode
- Show mouse position on statusbar if using terrain brush tool
- Optimize AssetUsage system by using DTO objects instead of loading scene
- Use BufferedInputStream for faster loading of terrains
<<<<<<< HEAD
- Update gdx-gltf version to latest 7d70839067
=======
- Fix activated/deactivated terrain at helper lines
- Sort children action command in Outline
- Fix add water and terrain as child
>>>>>>> ceea36af

[0.5.1] ~ 08/08/2023
- Added FPS launcher argument, always call setForegroundFPS
- Fix mouse picking by not rendering inactive game objects to picker
- Fix removed terrain in helper lines
- Fix undo removed light component on selected game object
- Fix Material culling value being reset to GL_NONE by editor
- Fix crash on Asset Usage tool when Light Component in scene
- Updated libGDX to 1.12.0
- Fix Previous project's inspector data persists after switching project
- Fix transform tools scale with camera distance
- Added forward facing arrow to selected game object (enable in debug menu)

[0.5.0] ~ 06/28/2023
- [Breaking Change] Lighting systems updated, visibly different. See PR#184
- Convert Water Shader to an Uber Shader
- Water Shader Enhancements (visible depth, toggle reflection/refraction)
- Skybox rendering performance tweak
- Added Triplanar Shader options for Terrains
- Added scene delete button
- Added scene rename button
- Added dialog for adding water
- Added args4j for command line parsing
- Added command line option to enable GL30
- Added command line option to enable fullscreen
- Added Pools.java class to manage object pools
- Update gradle to 7.5.1
- Updated editor to use MSAA by default, disable by command line
- Terrain Assets can now be reused in the same scene and other scenes
- Update gdx-gltf to 2.1.0
- Fix import of models with spaces in dependencies name
- Fix selection after model delete
- Fix temporary files not deleted on model import
- Fix reset import model dialog on close
- Fix Gizmos not adding and removing on Project/Scene changes
- Change scene camera to be base camera class
- Duplicate materials from inspector
- Show brush selection
- Object picker can use with left mouse button. Switchable in the settings
- Water creation dialog
- Helper lines
- Show renamed game object's new name after rename in Inspector
- Fix terrain brush tools for rotated and scaled terrain
- Refactor tool selection
- Custom properties component addable to game objects
- Fix transparent layer in texture splatting for the terrain texture
- Improved Terrain normal calculations
- Terrain UV Scale is no longer changed under Settings, it is changed on the terrain material
- New CLI argument to disable shader preprocessor caching for development purposes
- Materials are no longer editable from Model Component Inspector, edit them directly
- Terrains now have materials, uses same PBR material as models but does not use texture fields.

[0.4.2] ~ 10/24/2022
- Fix shader compilation error for Terrain when using normal maps

[0.4.1] ~ 10/21/2022
- Fix incorrect bone counts causing 1024 shader register error

[0.4.0] ~ 10/12/2022
- [BREAKING CHANGE] The ModelShader was replaced with custom PBR shader.
- [BREAKING CHANGE] Models from older versions may be invisible as first and will need their opacity updated on materials.
- [BREAKING CHANGE] Fog now has new parameters and more closely aligns with libGDX and PBR shaders. You may need to adjust fog.
- Lighting overhaul for Directional and Ambient lighting.
- Added asynchronous loading of projects with loading screen
- Added new Light Component and accompanying Light Shader which prefixes shaders with additional shader lighting code.
- Added new Add Component Dialog which only supports Light Components for now.
- Added new Gizmo feature for displaying decal Icons over objects like Light sources.
- Added normal mapping for terrains and models
- Added Frustum Culling which can be toggled in Window -> Settings -> Performance
- Added multi-texture importing with drag and drop
- Added new profiling bar with GL profiler statistics
- Added experimental basic directional light shadows
- Added tracking per project for Last Open Directory on File Choosers
- Added terrain smoothing brush
- Added configurable camera settings Window -> Settings -> Camera
- Added Keyboard Shortcuts dialog
- Added Basic debug and wireframe render modes
- Added Utility to clean up unused assets under new Tools menu item
- Added Move Up/Down/Bottom/Top menu options for outline pane
- Added Uber Shader for terrains, deprecated legacy terrain shader
- Update water shader to fade out water foam over distance, to minimize ugly 1 pixel white lines from a distance.
- Fix broken checkbox to set game objects to active or inactive
- Fix File Choosers stored favorites under the wrong key name
- Fix bug with not being able to paint on terrains != 0 height.
- Fix toast messages not displaying
- Updated libGDX to 1.11.0

[0.3.1] ~ 07/06/2022
- Added functionality to the editor to generate the assets.txt file, PR #45
- Added Ambient Light and Directional Light to Environment menu
- Fix NPE in editor when creating new terrain
- Fix NPE on model placement
- Fix Wave speed increasing exponentially based on water tile count
- Fix Fog now applies to water
- Add StartOnFirstThread helper to resolve launching on Mac

[0.3.0] ~ 17/05/2022
- Added GLB support, PR #21
- Added Water Components, PR #24
- Added Water foam and Depth Shader, PR #38
- Added Full Screen preview (F8) and a toolbar icon
- Added asset deletion functionality, PR #2
- Added double click on game object to focus camera on it
- Added mouse scroll wheel zoom
- Added a Log bar and dock to bottom of editor
- Added SkyboxAsset and completed static Skybox feature, PR #33
- Updated terrains for modifiable UV scale
- Updated assets bar to include thumbnails of texture assets
- Fixed NPE crash on GLTF model loading
- Fixed rotation of models on import preview

[0.2.0]
- [BREAKING CHANGE] Project saves scene, model component and terrain as json instead of binary format.
- [BREAKING CHANGE] Kryo updated to 5.2.0. The previous projects won't work.
- Updated libGdX to 1.10.0
- Updated VisUI to 1.5.0
- Updated Kotlin to 1.5.21
- Updated ktx to 1.10.0-b2
- Updated min java version to 1.7
- Added GLTF support

[0.1.0] ~ 12/8/2021
- Updated VisUI to 1.3.0
- Updated libGDX to 1.9.6
- Updated Kotlin to 1.1.1
- Updated ktx to 1.9.6-b1
- Added application icon
- Parts of the editor are now written in Kotlin
- New zero-runtime-cost dependency injection (https://github.com/czyzby/ktx/tree/master/inject)
- Changed meta file serialization format to json
- Performance improvements
- Implemented a async project exporter
- Improved terrain brush rendering
- Fixed height sampling of the terrain flatten brush

[0.0.9] ~ 18/10/2016
- Updated libGDX to 1.9.4
- Updated VisUI to 1.2.3
- Updated Kryo to 4.0.0
- Updated the editor module to Java 8
- Fixed window size bug on mac: https://github.com/mbrlabs/Mundus/issues/11
- Darker ui colors
- Added the IntelliJ-like "docker bar" at the bottom
- Removed the models tab on the left and put it into the docker bar
- Improved logging
- Fixed expanding of the game object tree in the outline if the scene graph has been modified (https://github.com/mbrlabs/Mundus/issues/8)
- Implemented game object renaming in the outline
- Implemented duplicate game object (deep copy), terrainAsset can not be duplicated
- Implemented delete game object undo/redo command
- Fixed parenting in outline. Now local position is correctly calculated
- Implemented Scale Tool (with undo/redo)
- Implemented a brand-new, super awesome asset management system based on meta files
- Implemented a material system for models
- Added standard assets to each new project
- Added a "save and exit" option to the exit dialog

[0.0.8] ~ 23/06/2016
- Updated libGDX to 1.9.3
- Updated VisUI to 1.1.1
- Added an option to the settings dialog to change the keyboard layout
- Added a height map loader to the terrainAsset component widget in the inspector
- Implemented a Blender-like rotation tool
- Toast messages at top right corner of the screen
- Huge internal refactoring
- Ctrl+S shortcut for saving the project
- Fixed crash on MacOS: https://github.com/mbrlabs/Mundus/commit/fdd193caa7b75e5a1607f448c1f81d1faeec86dd
- Added a confirm dialog when exiting the editor
- Reimplemented the scene graph
- Added perlin noise for terrains

[0.0.7] ~ 28/02/2016
- Implemented a undo/redo system for most operations
- Implemented a shortcut system
- The 3D viewport is now a UI widget and scales correctly with the window size
- The inspector now spans the whole right side as sidebar
- New lighting system for the terrainAsset & entity shader
- Child objects of a selected parent object will be highlighted now as well
- Changed internal save file format to allow a better precision for game object transformation
- Improved the translate tool
- Implemented game object rotation & scaling
- Implemented a highly accurate game object picking system (see: http://www.opengl-tutorial.org/miscellaneous/clicking-on-objects/picking-with-an-opengl-hack/)
- Drag'n Drop for game objects in the outline
- In the inspector, all transformations are now displayed as relative transformations with the parent object as origin
- Improved game object parenting
- Updated VisUI to version 1.0.1

[0.0.6] ~ 07/02/2016
- Updated libGDX to 1.9.2
- Implemented texture splatting for terrainAsset textures
- Implemented terrainAsset painting with up to 5 textures per terrainAsset
- Moved SelectionTool & TranslateTool to the toolbar
- Moved the terrainAsset tools to the component widget in the inspector
- Removed the tools tab in the left sidebar
- Changed input handling for terrainAsset brushes: the mouse has to be moved constantly in order to draw
- Added camera speed control buttons to the status bar
- Added a terrainAsset component widget for the inspector
- Arbitrary images can now internally be used as terrainAsset brushes (like Gimp & Blender do). The r channel determines the strength of the brush.
- Added 4 brushes (circle, smooth circle, star, confetti)
- Implemented height sampling for the flatten mode of the terrainAsset brush

[0.0.5] ~ 26/01/2016
- Implemented a basic component based 3D scene graph
- Changed overall architecture based on the scene graph
- Added scene graph nodes (game objects) to the outline tab as tree structure
- Implemented creation/deletion of game objects
- Added a ModelComponent
- Added a TerrainComponent
- Added a flexible component inspector widget for game objects
- Added some basic component-widgets to the inspector
- Fixed rendering of terrainAsset texture tiles
- Improved UI
- Added import of projects
- Updated LibGDX to 1.9.0
- Updated libGDX backend from lwjgl to lwjgl3
- Changed internal persistence of scenes: every scene has now it's own save file (scenes/scene_name.mundus)

[0.0.4] ~ 10/01/2016
- Added Font Awesome as icon font
- Implemented adding & switching between scenes
- Improved Translate tool
- Added new terrainAsset brush: Flatten
- Added Customizable Fog
- Added a basic skybox (editable, but not savable/exportable)

[0.0.3] ~ 02/01/2016
- Moved Model/asset selection to sidebar
- Improved overall UI/UX
- Added Selection tool
- Added Translate tool
- Added project export to JSON + assets (loadable by runtime)
- Improved error handling

[0.0.2] ~ 25/12/2015
- Added a generic Tool system
- Added support for scenes in one project
- Added support for placement of models inside the world
- Added terrainAsset brush support for multiple terrains
- Updated LibGDX to version 1.7.2

[0.0.1] 22/11/2015
- First version ever pushed to Github

22/11/2015
- Started development<|MERGE_RESOLUTION|>--- conflicted
+++ resolved
@@ -18,13 +18,10 @@
 - Show mouse position on statusbar if using terrain brush tool
 - Optimize AssetUsage system by using DTO objects instead of loading scene
 - Use BufferedInputStream for faster loading of terrains
-<<<<<<< HEAD
-- Update gdx-gltf version to latest 7d70839067
-=======
 - Fix activated/deactivated terrain at helper lines
 - Sort children action command in Outline
 - Fix add water and terrain as child
->>>>>>> ceea36af
+- Update gdx-gltf version to latest 7d70839067
 
 [0.5.1] ~ 08/08/2023
 - Added FPS launcher argument, always call setForegroundFPS
