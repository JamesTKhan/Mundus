--- conflicted
+++ resolved
@@ -24,11 +24,8 @@
 - Helper lines
 - Show renamed game object's new name after rename in Inspector
 - Fix terrain brush tools for rotated and scaled terrain
-<<<<<<< HEAD
+- Refactor tool selection
 - Custom properties component addable to game objects
-=======
-- Refactor tool selection
->>>>>>> ee4d6222
 
 [0.4.2] ~ 10/24/2022
 - Fix shader compilation error for Terrain when using normal maps
