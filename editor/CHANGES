[0.5.1] ~
- Added FPS launcher argument, always call setForegroundFPS
- Fix mouse picking by not rendering inactive game objects to picker
- Fix removed terrain in helper lines
- Fix undo removed light component on selected game object
<<<<<<< HEAD
- Updated libGDX to 1.12.0
=======
- Fix Material culling value being reset to GL_NONE by editor
>>>>>>> 72224b57

[0.5.0] ~ 06/28/2023
- [Breaking Change] Lighting systems updated, visibly different. See PR#184
- Convert Water Shader to an Uber Shader
- Water Shader Enhancements (visible depth, toggle reflection/refraction)
- Skybox rendering performance tweak
- Added Triplanar Shader options for Terrains
- Added scene delete button
- Added scene rename button
- Added dialog for adding water
- Added args4j for command line parsing
- Added command line option to enable GL30
- Added command line option to enable fullscreen
- Added Pools.java class to manage object pools
- Update gradle to 7.5.1
- Updated editor to use MSAA by default, disable by command line
- Terrain Assets can now be reused in the same scene and other scenes
- Update gdx-gltf to 2.1.0
- Fix import of models with spaces in dependencies name
- Fix selection after model delete
- Fix temporary files not deleted on model import
- Fix reset import model dialog on close
- Fix Gizmos not adding and removing on Project/Scene changes
- Change scene camera to be base camera class
- Duplicate materials from inspector
- Show brush selection
- Object picker can use with left mouse button. Switchable in the settings
- Water creation dialog
- Helper lines
- Show renamed game object's new name after rename in Inspector
- Fix terrain brush tools for rotated and scaled terrain
- Refactor tool selection
- Custom properties component addable to game objects
- Fix transparent layer in texture splatting for the terrain texture
- Improved Terrain normal calculations
- Terrain UV Scale is no longer changed under Settings, it is changed on the terrain material
- New CLI argument to disable shader preprocessor caching for development purposes
- Materials are no longer editable from Model Component Inspector, edit them directly
- Terrains now have materials, uses same PBR material as models but does not use texture fields.

[0.4.2] ~ 10/24/2022
- Fix shader compilation error for Terrain when using normal maps

[0.4.1] ~ 10/21/2022
- Fix incorrect bone counts causing 1024 shader register error

[0.4.0] ~ 10/12/2022
- [BREAKING CHANGE] The ModelShader was replaced with custom PBR shader.
- [BREAKING CHANGE] Models from older versions may be invisible as first and will need their opacity updated on materials.
- [BREAKING CHANGE] Fog now has new parameters and more closely aligns with libGDX and PBR shaders. You may need to adjust fog.
- Lighting overhaul for Directional and Ambient lighting.
- Added asynchronous loading of projects with loading screen
- Added new Light Component and accompanying Light Shader which prefixes shaders with additional shader lighting code.
- Added new Add Component Dialog which only supports Light Components for now.
- Added new Gizmo feature for displaying decal Icons over objects like Light sources.
- Added normal mapping for terrains and models
- Added Frustum Culling which can be toggled in Window -> Settings -> Performance
- Added multi-texture importing with drag and drop
- Added new profiling bar with GL profiler statistics
- Added experimental basic directional light shadows
- Added tracking per project for Last Open Directory on File Choosers
- Added terrain smoothing brush
- Added configurable camera settings Window -> Settings -> Camera
- Added Keyboard Shortcuts dialog
- Added Basic debug and wireframe render modes
- Added Utility to clean up unused assets under new Tools menu item
- Added Move Up/Down/Bottom/Top menu options for outline pane
- Added Uber Shader for terrains, deprecated legacy terrain shader
- Update water shader to fade out water foam over distance, to minimize ugly 1 pixel white lines from a distance.
- Fix broken checkbox to set game objects to active or inactive
- Fix File Choosers stored favorites under the wrong key name
- Fix bug with not being able to paint on terrains != 0 height.
- Fix toast messages not displaying
- Updated libGDX to 1.11.0

[0.3.1] ~ 07/06/2022
- Added functionality to the editor to generate the assets.txt file, PR #45
- Added Ambient Light and Directional Light to Environment menu
- Fix NPE in editor when creating new terrain
- Fix NPE on model placement
- Fix Wave speed increasing exponentially based on water tile count
- Fix Fog now applies to water
- Add StartOnFirstThread helper to resolve launching on Mac

[0.3.0] ~ 17/05/2022
- Added GLB support, PR #21
- Added Water Components, PR #24
- Added Water foam and Depth Shader, PR #38
- Added Full Screen preview (F8) and a toolbar icon
- Added asset deletion functionality, PR #2
- Added double click on game object to focus camera on it
- Added mouse scroll wheel zoom
- Added a Log bar and dock to bottom of editor
- Added SkyboxAsset and completed static Skybox feature, PR #33
- Updated terrains for modifiable UV scale
- Updated assets bar to include thumbnails of texture assets
- Fixed NPE crash on GLTF model loading
- Fixed rotation of models on import preview

[0.2.0]
- [BREAKING CHANGE] Project saves scene, model component and terrain as json instead of binary format.
- [BREAKING CHANGE] Kryo updated to 5.2.0. The previous projects won't work.
- Updated libGdX to 1.10.0
- Updated VisUI to 1.5.0
- Updated Kotlin to 1.5.21
- Updated ktx to 1.10.0-b2
- Updated min java version to 1.7
- Added GLTF support

[0.1.0] ~ 12/8/2021
- Updated VisUI to 1.3.0
- Updated libGDX to 1.9.6
- Updated Kotlin to 1.1.1
- Updated ktx to 1.9.6-b1
- Added application icon
- Parts of the editor are now written in Kotlin
- New zero-runtime-cost dependency injection (https://github.com/czyzby/ktx/tree/master/inject)
- Changed meta file serialization format to json
- Performance improvements
- Implemented a async project exporter
- Improved terrain brush rendering
- Fixed height sampling of the terrain flatten brush

[0.0.9] ~ 18/10/2016
- Updated libGDX to 1.9.4
- Updated VisUI to 1.2.3
- Updated Kryo to 4.0.0
- Updated the editor module to Java 8
- Fixed window size bug on mac: https://github.com/mbrlabs/Mundus/issues/11
- Darker ui colors
- Added the IntelliJ-like "docker bar" at the bottom
- Removed the models tab on the left and put it into the docker bar
- Improved logging
- Fixed expanding of the game object tree in the outline if the scene graph has been modified (https://github.com/mbrlabs/Mundus/issues/8)
- Implemented game object renaming in the outline
- Implemented duplicate game object (deep copy), terrainAsset can not be duplicated
- Implemented delete game object undo/redo command
- Fixed parenting in outline. Now local position is correctly calculated
- Implemented Scale Tool (with undo/redo)
- Implemented a brand-new, super awesome asset management system based on meta files
- Implemented a material system for models
- Added standard assets to each new project
- Added a "save and exit" option to the exit dialog

[0.0.8] ~ 23/06/2016
- Updated libGDX to 1.9.3
- Updated VisUI to 1.1.1
- Added an option to the settings dialog to change the keyboard layout
- Added a height map loader to the terrainAsset component widget in the inspector
- Implemented a Blender-like rotation tool
- Toast messages at top right corner of the screen
- Huge internal refactoring
- Ctrl+S shortcut for saving the project
- Fixed crash on MacOS: https://github.com/mbrlabs/Mundus/commit/fdd193caa7b75e5a1607f448c1f81d1faeec86dd
- Added a confirm dialog when exiting the editor
- Reimplemented the scene graph
- Added perlin noise for terrains

[0.0.7] ~ 28/02/2016
- Implemented a undo/redo system for most operations
- Implemented a shortcut system
- The 3D viewport is now a UI widget and scales correctly with the window size
- The inspector now spans the whole right side as sidebar
- New lighting system for the terrainAsset & entity shader
- Child objects of a selected parent object will be highlighted now as well
- Changed internal save file format to allow a better precision for game object transformation
- Improved the translate tool
- Implemented game object rotation & scaling
- Implemented a highly accurate game object picking system (see: http://www.opengl-tutorial.org/miscellaneous/clicking-on-objects/picking-with-an-opengl-hack/)
- Drag'n Drop for game objects in the outline
- In the inspector, all transformations are now displayed as relative transformations with the parent object as origin
- Improved game object parenting
- Updated VisUI to version 1.0.1

[0.0.6] ~ 07/02/2016
- Updated libGDX to 1.9.2
- Implemented texture splatting for terrainAsset textures
- Implemented terrainAsset painting with up to 5 textures per terrainAsset
- Moved SelectionTool & TranslateTool to the toolbar
- Moved the terrainAsset tools to the component widget in the inspector
- Removed the tools tab in the left sidebar
- Changed input handling for terrainAsset brushes: the mouse has to be moved constantly in order to draw
- Added camera speed control buttons to the status bar
- Added a terrainAsset component widget for the inspector
- Arbitrary images can now internally be used as terrainAsset brushes (like Gimp & Blender do). The r channel determines the strength of the brush.
- Added 4 brushes (circle, smooth circle, star, confetti)
- Implemented height sampling for the flatten mode of the terrainAsset brush

[0.0.5] ~ 26/01/2016
- Implemented a basic component based 3D scene graph
- Changed overall architecture based on the scene graph
- Added scene graph nodes (game objects) to the outline tab as tree structure
- Implemented creation/deletion of game objects
- Added a ModelComponent
- Added a TerrainComponent
- Added a flexible component inspector widget for game objects
- Added some basic component-widgets to the inspector
- Fixed rendering of terrainAsset texture tiles
- Improved UI
- Added import of projects
- Updated LibGDX to 1.9.0
- Updated libGDX backend from lwjgl to lwjgl3
- Changed internal persistence of scenes: every scene has now it's own save file (scenes/scene_name.mundus)

[0.0.4] ~ 10/01/2016
- Added Font Awesome as icon font
- Implemented adding & switching between scenes
- Improved Translate tool
- Added new terrainAsset brush: Flatten
- Added Customizable Fog
- Added a basic skybox (editable, but not savable/exportable)

[0.0.3] ~ 02/01/2016
- Moved Model/asset selection to sidebar
- Improved overall UI/UX
- Added Selection tool
- Added Translate tool
- Added project export to JSON + assets (loadable by runtime)
- Improved error handling

[0.0.2] ~ 25/12/2015
- Added a generic Tool system
- Added support for scenes in one project
- Added support for placement of models inside the world
- Added terrainAsset brush support for multiple terrains
- Updated LibGDX to version 1.7.2

[0.0.1] 22/11/2015
- First version ever pushed to Github

22/11/2015
- Started development<|MERGE_RESOLUTION|>--- conflicted
+++ resolved
@@ -3,11 +3,8 @@
 - Fix mouse picking by not rendering inactive game objects to picker
 - Fix removed terrain in helper lines
 - Fix undo removed light component on selected game object
-<<<<<<< HEAD
+- Fix Material culling value being reset to GL_NONE by editor
 - Updated libGDX to 1.12.0
-=======
-- Fix Material culling value being reset to GL_NONE by editor
->>>>>>> 72224b57
 
 [0.5.0] ~ 06/28/2023
 - [Breaking Change] Lighting systems updated, visibly different. See PR#184
