--- conflicted
+++ resolved
@@ -19,11 +19,8 @@
 - Optimize AssetUsage system by using DTO objects instead of loading scene
 - Use BufferedInputStream for faster loading of terrains
 - Fix activated/deactivated terrain at helper lines
-<<<<<<< HEAD
+- Sort children action command in Outline
 - Fix add water and terrain as child
-=======
-- Sort children action command in Outline
->>>>>>> 205749f0
 
 [0.5.1] ~ 08/08/2023
 - Added FPS launcher argument, always call setForegroundFPS
