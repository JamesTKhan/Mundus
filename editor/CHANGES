--- conflicted
+++ resolved
@@ -22,13 +22,10 @@
 - Sort children action command in Outline
 - Fix add water and terrain as child
 - Thumbnail view for model asset in Asset Dock
-<<<<<<< HEAD
-- Update gdx-gltf version to 2.2.1
-=======
 - Add checkShadowDuringFrustumCulling setting into CullableComponent to disable/enable shadow checking during frustum culling
 - Add editor plugin support
 - Removed helper lines (moved into plugin, see https://github.com/Dgzt/mundus-helper-lines-plugin)
->>>>>>> 15f4204f
+- Update gdx-gltf version to 2.2.1
 
 [0.5.1] ~ 08/08/2023
 - Added FPS launcher argument, always call setForegroundFPS
