--- conflicted
+++ resolved
@@ -20,11 +20,8 @@
 - Water creation dialog
 - Helper lines
 - Show renamed game object's new name after rename in Inspector
-<<<<<<< HEAD
+- Fix terrain brush tools for rotated and scaled terrain
 - Custom properties component addable to game objects
-=======
-- Fix terrain brush tools for rotated and scaled terrain
->>>>>>> f71f8b5e
 
 [0.4.2] ~ 10/24/2022
 - Fix shader compilation error for Terrain when using normal maps
