--- conflicted
+++ resolved
@@ -1,14 +1,10 @@
-<<<<<<< HEAD
-[0.5.1] ~
+[0.6.0] ~
 - [BREAKING CHANGE] Migrated from Kryo to JSON for .registry and .pro files. Migration handled automatically.
-=======
-[0.6.0] ~
 - Add dirty transform flag optimization for caching GameObject/SimpleNode world transform
 - Fix Child terrain objects not updating on translation
 - Refactor outline drag and drop world to local conversion code when moving game objects
 
 [0.5.1] ~ 08/08/2023
->>>>>>> fb19dbbe
 - Added FPS launcher argument, always call setForegroundFPS
 - Fix mouse picking by not rendering inactive game objects to picker
 - Fix removed terrain in helper lines
