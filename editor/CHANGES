--- conflicted
+++ resolved
@@ -8,12 +8,9 @@
 - Update gdx-gltf to 2.1.0
 - Fix import of models with spaces in dependencies name
 - Fix selection after model delete
-<<<<<<< HEAD
-- Change scene camera to be base camera class
-=======
 - Fix temporary files not deleted on model import
 - Fix reset import model dialog on close
->>>>>>> 4907ebca
+- Change scene camera to be base camera class
 - Duplicate materials from inspector
 
 [0.4.2] ~ 10/24/2022
