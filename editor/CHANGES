[0.6.0] ~
- [BREAKING CHANGE] Migrated from Kryo to JSON for .registry and .pro files. Migration handled automatically.
- Add dirty transform flag optimization for caching GameObject/SimpleNode world transform
- Add OrientedBoundingBox to cullable components, update debug renderer to use it
- Add "Align Camera to Object" and "Align Object to Camera" actions
- Add Quaternion and Matrix4 pools
- Fix Child terrain objects not updating on translation
- Fix getRotation() in SimpleNode to always normalize axes
- Refactor outline drag and drop world to local conversion code when moving game objects
- Updated kotlin to 1.9.0
- Updated KTX to 1.12.0-rc1
- Updated VisUI to 1.5.2
- Adjustable line (selection, wireframe, helper lines) width
- Changed UV slider to SimpleFloatSpinner in PI/16 (11.25 degree) increments
- Counter for helper lines
- Updated current name when renamed
- Add DirtyObservable and DirtyListener to SimpleNode
- Show mouse position on statusbar if using terrain brush tool
- Optimize AssetUsage system by using DTO objects instead of loading scene
- Use BufferedInputStream for faster loading of terrains
- Fix activated/deactivated terrain at helper lines
- Sort children action command in Outline
- Fix add water and terrain as child
- Thumbnail view for model asset in Asset Dock
- Add checkShadowDuringFrustumCulling setting into CullableComponent to disable/enable shadow checking during frustum culling
- Add editor plugin support
- Removed helper lines (moved into plugin, see https://github.com/Dgzt/mundus-helper-lines-plugin)
- Update gdx-gltf version to 2.2.1
<<<<<<< HEAD
- Fix gltf import when material has not name field
- Fix gltf import when has alpha material attribute
=======
- Configurable shortcuts
>>>>>>> 5e9f229f

[0.5.1] ~ 08/08/2023
- Added FPS launcher argument, always call setForegroundFPS
- Fix mouse picking by not rendering inactive game objects to picker
- Fix removed terrain in helper lines
- Fix undo removed light component on selected game object
- Fix Material culling value being reset to GL_NONE by editor
- Fix crash on Asset Usage tool when Light Component in scene
- Updated libGDX to 1.12.0
- Fix Previous project's inspector data persists after switching project
- Fix transform tools scale with camera distance
- Added forward facing arrow to selected game object (enable in debug menu)

[0.5.0] ~ 06/28/2023
- [Breaking Change] Lighting systems updated, visibly different. See PR#184
- Convert Water Shader to an Uber Shader
- Water Shader Enhancements (visible depth, toggle reflection/refraction)
- Skybox rendering performance tweak
- Added Triplanar Shader options for Terrains
- Added scene delete button
- Added scene rename button
- Added dialog for adding water
- Added args4j for command line parsing
- Added command line option to enable GL30
- Added command line option to enable fullscreen
- Added Pools.java class to manage object pools
- Update gradle to 7.5.1
- Updated editor to use MSAA by default, disable by command line
- Terrain Assets can now be reused in the same scene and other scenes
- Update gdx-gltf to 2.1.0
- Fix import of models with spaces in dependencies name
- Fix selection after model delete
- Fix temporary files not deleted on model import
- Fix reset import model dialog on close
- Fix Gizmos not adding and removing on Project/Scene changes
- Change scene camera to be base camera class
- Duplicate materials from inspector
- Show brush selection
- Object picker can use with left mouse button. Switchable in the settings
- Water creation dialog
- Helper lines
- Show renamed game object's new name after rename in Inspector
- Fix terrain brush tools for rotated and scaled terrain
- Refactor tool selection
- Custom properties component addable to game objects
- Fix transparent layer in texture splatting for the terrain texture
- Improved Terrain normal calculations
- Terrain UV Scale is no longer changed under Settings, it is changed on the terrain material
- New CLI argument to disable shader preprocessor caching for development purposes
- Materials are no longer editable from Model Component Inspector, edit them directly
- Terrains now have materials, uses same PBR material as models but does not use texture fields.

[0.4.2] ~ 10/24/2022
- Fix shader compilation error for Terrain when using normal maps

[0.4.1] ~ 10/21/2022
- Fix incorrect bone counts causing 1024 shader register error

[0.4.0] ~ 10/12/2022
- [BREAKING CHANGE] The ModelShader was replaced with custom PBR shader.
- [BREAKING CHANGE] Models from older versions may be invisible as first and will need their opacity updated on materials.
- [BREAKING CHANGE] Fog now has new parameters and more closely aligns with libGDX and PBR shaders. You may need to adjust fog.
- Lighting overhaul for Directional and Ambient lighting.
- Added asynchronous loading of projects with loading screen
- Added new Light Component and accompanying Light Shader which prefixes shaders with additional shader lighting code.
- Added new Add Component Dialog which only supports Light Components for now.
- Added new Gizmo feature for displaying decal Icons over objects like Light sources.
- Added normal mapping for terrains and models
- Added Frustum Culling which can be toggled in Window -> Settings -> Performance
- Added multi-texture importing with drag and drop
- Added new profiling bar with GL profiler statistics
- Added experimental basic directional light shadows
- Added tracking per project for Last Open Directory on File Choosers
- Added terrain smoothing brush
- Added configurable camera settings Window -> Settings -> Camera
- Added Keyboard Shortcuts dialog
- Added Basic debug and wireframe render modes
- Added Utility to clean up unused assets under new Tools menu item
- Added Move Up/Down/Bottom/Top menu options for outline pane
- Added Uber Shader for terrains, deprecated legacy terrain shader
- Update water shader to fade out water foam over distance, to minimize ugly 1 pixel white lines from a distance.
- Fix broken checkbox to set game objects to active or inactive
- Fix File Choosers stored favorites under the wrong key name
- Fix bug with not being able to paint on terrains != 0 height.
- Fix toast messages not displaying
- Updated libGDX to 1.11.0

[0.3.1] ~ 07/06/2022
- Added functionality to the editor to generate the assets.txt file, PR #45
- Added Ambient Light and Directional Light to Environment menu
- Fix NPE in editor when creating new terrain
- Fix NPE on model placement
- Fix Wave speed increasing exponentially based on water tile count
- Fix Fog now applies to water
- Add StartOnFirstThread helper to resolve launching on Mac

[0.3.0] ~ 17/05/2022
- Added GLB support, PR #21
- Added Water Components, PR #24
- Added Water foam and Depth Shader, PR #38
- Added Full Screen preview (F8) and a toolbar icon
- Added asset deletion functionality, PR #2
- Added double click on game object to focus camera on it
- Added mouse scroll wheel zoom
- Added a Log bar and dock to bottom of editor
- Added SkyboxAsset and completed static Skybox feature, PR #33
- Updated terrains for modifiable UV scale
- Updated assets bar to include thumbnails of texture assets
- Fixed NPE crash on GLTF model loading
- Fixed rotation of models on import preview

[0.2.0]
- [BREAKING CHANGE] Project saves scene, model component and terrain as json instead of binary format.
- [BREAKING CHANGE] Kryo updated to 5.2.0. The previous projects won't work.
- Updated libGdX to 1.10.0
- Updated VisUI to 1.5.0
- Updated Kotlin to 1.5.21
- Updated ktx to 1.10.0-b2
- Updated min java version to 1.7
- Added GLTF support

[0.1.0] ~ 12/8/2021
- Updated VisUI to 1.3.0
- Updated libGDX to 1.9.6
- Updated Kotlin to 1.1.1
- Updated ktx to 1.9.6-b1
- Added application icon
- Parts of the editor are now written in Kotlin
- New zero-runtime-cost dependency injection (https://github.com/czyzby/ktx/tree/master/inject)
- Changed meta file serialization format to json
- Performance improvements
- Implemented a async project exporter
- Improved terrain brush rendering
- Fixed height sampling of the terrain flatten brush

[0.0.9] ~ 18/10/2016
- Updated libGDX to 1.9.4
- Updated VisUI to 1.2.3
- Updated Kryo to 4.0.0
- Updated the editor module to Java 8
- Fixed window size bug on mac: https://github.com/mbrlabs/Mundus/issues/11
- Darker ui colors
- Added the IntelliJ-like "docker bar" at the bottom
- Removed the models tab on the left and put it into the docker bar
- Improved logging
- Fixed expanding of the game object tree in the outline if the scene graph has been modified (https://github.com/mbrlabs/Mundus/issues/8)
- Implemented game object renaming in the outline
- Implemented duplicate game object (deep copy), terrainAsset can not be duplicated
- Implemented delete game object undo/redo command
- Fixed parenting in outline. Now local position is correctly calculated
- Implemented Scale Tool (with undo/redo)
- Implemented a brand-new, super awesome asset management system based on meta files
- Implemented a material system for models
- Added standard assets to each new project
- Added a "save and exit" option to the exit dialog

[0.0.8] ~ 23/06/2016
- Updated libGDX to 1.9.3
- Updated VisUI to 1.1.1
- Added an option to the settings dialog to change the keyboard layout
- Added a height map loader to the terrainAsset component widget in the inspector
- Implemented a Blender-like rotation tool
- Toast messages at top right corner of the screen
- Huge internal refactoring
- Ctrl+S shortcut for saving the project
- Fixed crash on MacOS: https://github.com/mbrlabs/Mundus/commit/fdd193caa7b75e5a1607f448c1f81d1faeec86dd
- Added a confirm dialog when exiting the editor
- Reimplemented the scene graph
- Added perlin noise for terrains

[0.0.7] ~ 28/02/2016
- Implemented a undo/redo system for most operations
- Implemented a shortcut system
- The 3D viewport is now a UI widget and scales correctly with the window size
- The inspector now spans the whole right side as sidebar
- New lighting system for the terrainAsset & entity shader
- Child objects of a selected parent object will be highlighted now as well
- Changed internal save file format to allow a better precision for game object transformation
- Improved the translate tool
- Implemented game object rotation & scaling
- Implemented a highly accurate game object picking system (see: http://www.opengl-tutorial.org/miscellaneous/clicking-on-objects/picking-with-an-opengl-hack/)
- Drag'n Drop for game objects in the outline
- In the inspector, all transformations are now displayed as relative transformations with the parent object as origin
- Improved game object parenting
- Updated VisUI to version 1.0.1

[0.0.6] ~ 07/02/2016
- Updated libGDX to 1.9.2
- Implemented texture splatting for terrainAsset textures
- Implemented terrainAsset painting with up to 5 textures per terrainAsset
- Moved SelectionTool & TranslateTool to the toolbar
- Moved the terrainAsset tools to the component widget in the inspector
- Removed the tools tab in the left sidebar
- Changed input handling for terrainAsset brushes: the mouse has to be moved constantly in order to draw
- Added camera speed control buttons to the status bar
- Added a terrainAsset component widget for the inspector
- Arbitrary images can now internally be used as terrainAsset brushes (like Gimp & Blender do). The r channel determines the strength of the brush.
- Added 4 brushes (circle, smooth circle, star, confetti)
- Implemented height sampling for the flatten mode of the terrainAsset brush

[0.0.5] ~ 26/01/2016
- Implemented a basic component based 3D scene graph
- Changed overall architecture based on the scene graph
- Added scene graph nodes (game objects) to the outline tab as tree structure
- Implemented creation/deletion of game objects
- Added a ModelComponent
- Added a TerrainComponent
- Added a flexible component inspector widget for game objects
- Added some basic component-widgets to the inspector
- Fixed rendering of terrainAsset texture tiles
- Improved UI
- Added import of projects
- Updated LibGDX to 1.9.0
- Updated libGDX backend from lwjgl to lwjgl3
- Changed internal persistence of scenes: every scene has now it's own save file (scenes/scene_name.mundus)

[0.0.4] ~ 10/01/2016
- Added Font Awesome as icon font
- Implemented adding & switching between scenes
- Improved Translate tool
- Added new terrainAsset brush: Flatten
- Added Customizable Fog
- Added a basic skybox (editable, but not savable/exportable)

[0.0.3] ~ 02/01/2016
- Moved Model/asset selection to sidebar
- Improved overall UI/UX
- Added Selection tool
- Added Translate tool
- Added project export to JSON + assets (loadable by runtime)
- Improved error handling

[0.0.2] ~ 25/12/2015
- Added a generic Tool system
- Added support for scenes in one project
- Added support for placement of models inside the world
- Added terrainAsset brush support for multiple terrains
- Updated LibGDX to version 1.7.2

[0.0.1] 22/11/2015
- First version ever pushed to Github

22/11/2015
- Started development<|MERGE_RESOLUTION|>--- conflicted
+++ resolved
@@ -26,12 +26,9 @@
 - Add editor plugin support
 - Removed helper lines (moved into plugin, see https://github.com/Dgzt/mundus-helper-lines-plugin)
 - Update gdx-gltf version to 2.2.1
-<<<<<<< HEAD
 - Fix gltf import when material has not name field
 - Fix gltf import when has alpha material attribute
-=======
 - Configurable shortcuts
->>>>>>> 5e9f229f
 
 [0.5.1] ~ 08/08/2023
 - Added FPS launcher argument, always call setForegroundFPS
