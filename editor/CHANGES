--- conflicted
+++ resolved
@@ -20,17 +20,14 @@
 - Optimize AssetUsage system by using DTO objects instead of loading scene
 - Use BufferedInputStream for faster loading of terrains
 - Fix activated/deactivated terrain at helper lines
-<<<<<<< HEAD
+- Sort children action command in Outline
+- Fix add water and terrain as child
 - Fix Terrain Cloning, now works as expected
 - Added optional ignore filter to GameObjectPicker
 - Added loading priorities for assets
 - Added new TerrainLayerAsset to decouple splat textures from terrains
 - Added PlaneMesh, decouples terrain mesh generation logic from terrain class
 - Updated Terrain getRayIntersection to use binary search
-=======
-- Sort children action command in Outline
-- Fix add water and terrain as child
->>>>>>> a0220643
 
 [0.5.1] ~ 08/08/2023
 - Added FPS launcher argument, always call setForegroundFPS
