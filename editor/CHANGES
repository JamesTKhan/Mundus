--- conflicted
+++ resolved
@@ -14,10 +14,7 @@
 - Changed UV slider to SimpleFloatSpinner in PI/16 (11.25 degree) increments
 - Counter for helper lines
 - Updated current name when renamed
-<<<<<<< HEAD
-=======
 - Add DirtyObservable and DirtyListener to SimpleNode
->>>>>>> 42aa34dc
 
 [0.5.1] ~ 08/08/2023
 - Added FPS launcher argument, always call setForegroundFPS
