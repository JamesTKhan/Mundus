--- conflicted
+++ resolved
@@ -22,16 +22,13 @@
 - Fix activated/deactivated terrain at helper lines
 - Sort children action command in Outline
 - Fix add water and terrain as child
-<<<<<<< HEAD
+- Thumbnail view for model asset in Asset Dock
 - Fix Terrain Cloning, now works as expected
 - Added optional ignore filter to GameObjectPicker
 - Added loading priorities for assets
 - Added new TerrainLayerAsset to decouple splat textures from terrains
 - Added PlaneMesh, decouples terrain mesh generation logic from terrain class
 - Updated Terrain getRayIntersection to use binary search
-=======
-- Thumbnail view for model asset in Asset Dock
->>>>>>> bb7a806e
 
 [0.5.1] ~ 08/08/2023
 - Added FPS launcher argument, always call setForegroundFPS
