[0.5.1]
- Fix mouse picking by not rendering inactive game objects to picker
<<<<<<< HEAD
- Fix undo removed light component on selected game object
=======
- Fix removed terrain in helper lines
>>>>>>> e611f4c9

[0.5.0]
- [Breaking Change] Lighting systems updated, visibly different. See PR#184
- Convert Water Shader to an Uber Shader
- Water Shader Enhancements (visible depth, toggle reflection/refraction)
- Skybox rendering performance tweak
- Added Triplanar Shader options for Terrains
- Added scene delete button
- Added scene rename button
- Added dialog for adding water
- Added args4j for command line parsing
- Added command line option to enable GL30
- Added command line option to enable fullscreen
- Added Pools.java class to manage object pools
- Update gradle to 7.5.1
- Updated editor to use MSAA by default, disable by command line
- Terrain Assets can now be reused in the same scene and other scenes
- Update gdx-gltf to 2.1.0
- Fix import of models with spaces in dependencies name
- Fix selection after model delete
- Fix temporary files not deleted on model import
- Fix reset import model dialog on close
- Fix Gizmos not adding and removing on Project/Scene changes
- Change scene camera to be base camera class
- Duplicate materials from inspector
- Show brush selection
- Object picker can use with left mouse button. Switchable in the settings
- Water creation dialog
- Helper lines
- Show renamed game object's new name after rename in Inspector
- Fix terrain brush tools for rotated and scaled terrain
- Refactor tool selection
- Custom properties component addable to game objects
- Fix transparent layer in texture splatting for the terrain texture
- Improved Terrain normal calculations
- Terrain UV Scale is no longer changed under Settings, it is changed on the terrain material
- New CLI argument to disable shader preprocessor caching for development purposes
- Materials are no longer editable from Model Component Inspector, edit them directly
- Terrains now have materials, uses same PBR material as models but does not use texture fields.

[0.4.2] ~ 10/24/2022
- Fix shader compilation error for Terrain when using normal maps

[0.4.1] ~ 10/21/2022
- Fix incorrect bone counts causing 1024 shader register error

[0.4.0] ~ 10/12/2022
- [BREAKING CHANGE] The ModelShader was replaced with custom PBR shader.
- [BREAKING CHANGE] Models from older versions may be invisible as first and will need their opacity updated on materials.
- [BREAKING CHANGE] Fog now has new parameters and more closely aligns with libGDX and PBR shaders. You may need to adjust fog.
- Lighting overhaul for Directional and Ambient lighting.
- Added asynchronous loading of projects with loading screen
- Added new Light Component and accompanying Light Shader which prefixes shaders with additional shader lighting code.
- Added new Add Component Dialog which only supports Light Components for now.
- Added new Gizmo feature for displaying decal Icons over objects like Light sources.
- Added normal mapping for terrains and models
- Added Frustum Culling which can be toggled in Window -> Settings -> Performance
- Added multi-texture importing with drag and drop
- Added new profiling bar with GL profiler statistics
- Added experimental basic directional light shadows
- Added tracking per project for Last Open Directory on File Choosers
- Added terrain smoothing brush
- Added configurable camera settings Window -> Settings -> Camera
- Added Keyboard Shortcuts dialog
- Added Basic debug and wireframe render modes
- Added Utility to clean up unused assets under new Tools menu item
- Added Move Up/Down/Bottom/Top menu options for outline pane
- Added Uber Shader for terrains, deprecated legacy terrain shader
- Update water shader to fade out water foam over distance, to minimize ugly 1 pixel white lines from a distance.
- Fix broken checkbox to set game objects to active or inactive
- Fix File Choosers stored favorites under the wrong key name
- Fix bug with not being able to paint on terrains != 0 height.
- Fix toast messages not displaying
- Updated libGDX to 1.11.0

[0.3.1] ~ 07/06/2022
- Added functionality to the editor to generate the assets.txt file, PR #45
- Added Ambient Light and Directional Light to Environment menu
- Fix NPE in editor when creating new terrain
- Fix NPE on model placement
- Fix Wave speed increasing exponentially based on water tile count
- Fix Fog now applies to water
- Add StartOnFirstThread helper to resolve launching on Mac

[0.3.0] ~ 17/05/2022
- Added GLB support, PR #21
- Added Water Components, PR #24
- Added Water foam and Depth Shader, PR #38
- Added Full Screen preview (F8) and a toolbar icon
- Added asset deletion functionality, PR #2
- Added double click on game object to focus camera on it
- Added mouse scroll wheel zoom
- Added a Log bar and dock to bottom of editor
- Added SkyboxAsset and completed static Skybox feature, PR #33
- Updated terrains for modifiable UV scale
- Updated assets bar to include thumbnails of texture assets
- Fixed NPE crash on GLTF model loading
- Fixed rotation of models on import preview

[0.2.0]
- [BREAKING CHANGE] Project saves scene, model component and terrain as json instead of binary format.
- [BREAKING CHANGE] Kryo updated to 5.2.0. The previous projects won't work.
- Updated libGdX to 1.10.0
- Updated VisUI to 1.5.0
- Updated Kotlin to 1.5.21
- Updated ktx to 1.10.0-b2
- Updated min java version to 1.7
- Added GLTF support

[0.1.0] ~ 12/8/2021
- Updated VisUI to 1.3.0
- Updated libGDX to 1.9.6
- Updated Kotlin to 1.1.1
- Updated ktx to 1.9.6-b1
- Added application icon
- Parts of the editor are now written in Kotlin
- New zero-runtime-cost dependency injection (https://github.com/czyzby/ktx/tree/master/inject)
- Changed meta file serialization format to json
- Performance improvements
- Implemented a async project exporter
- Improved terrain brush rendering
- Fixed height sampling of the terrain flatten brush

[0.0.9] ~ 18/10/2016
- Updated libGDX to 1.9.4
- Updated VisUI to 1.2.3
- Updated Kryo to 4.0.0
- Updated the editor module to Java 8
- Fixed window size bug on mac: https://github.com/mbrlabs/Mundus/issues/11
- Darker ui colors
- Added the IntelliJ-like "docker bar" at the bottom
- Removed the models tab on the left and put it into the docker bar
- Improved logging
- Fixed expanding of the game object tree in the outline if the scene graph has been modified (https://github.com/mbrlabs/Mundus/issues/8)
- Implemented game object renaming in the outline
- Implemented duplicate game object (deep copy), terrainAsset can not be duplicated
- Implemented delete game object undo/redo command
- Fixed parenting in outline. Now local position is correctly calculated
- Implemented Scale Tool (with undo/redo)
- Implemented a brand-new, super awesome asset management system based on meta files
- Implemented a material system for models
- Added standard assets to each new project
- Added a "save and exit" option to the exit dialog

[0.0.8] ~ 23/06/2016
- Updated libGDX to 1.9.3
- Updated VisUI to 1.1.1
- Added an option to the settings dialog to change the keyboard layout
- Added a height map loader to the terrainAsset component widget in the inspector
- Implemented a Blender-like rotation tool
- Toast messages at top right corner of the screen
- Huge internal refactoring
- Ctrl+S shortcut for saving the project
- Fixed crash on MacOS: https://github.com/mbrlabs/Mundus/commit/fdd193caa7b75e5a1607f448c1f81d1faeec86dd
- Added a confirm dialog when exiting the editor
- Reimplemented the scene graph
- Added perlin noise for terrains

[0.0.7] ~ 28/02/2016
- Implemented a undo/redo system for most operations
- Implemented a shortcut system
- The 3D viewport is now a UI widget and scales correctly with the window size
- The inspector now spans the whole right side as sidebar
- New lighting system for the terrainAsset & entity shader
- Child objects of a selected parent object will be highlighted now as well
- Changed internal save file format to allow a better precision for game object transformation
- Improved the translate tool
- Implemented game object rotation & scaling
- Implemented a highly accurate game object picking system (see: http://www.opengl-tutorial.org/miscellaneous/clicking-on-objects/picking-with-an-opengl-hack/)
- Drag'n Drop for game objects in the outline
- In the inspector, all transformations are now displayed as relative transformations with the parent object as origin
- Improved game object parenting
- Updated VisUI to version 1.0.1

[0.0.6] ~ 07/02/2016
- Updated libGDX to 1.9.2
- Implemented texture splatting for terrainAsset textures
- Implemented terrainAsset painting with up to 5 textures per terrainAsset
- Moved SelectionTool & TranslateTool to the toolbar
- Moved the terrainAsset tools to the component widget in the inspector
- Removed the tools tab in the left sidebar
- Changed input handling for terrainAsset brushes: the mouse has to be moved constantly in order to draw
- Added camera speed control buttons to the status bar
- Added a terrainAsset component widget for the inspector
- Arbitrary images can now internally be used as terrainAsset brushes (like Gimp & Blender do). The r channel determines the strength of the brush.
- Added 4 brushes (circle, smooth circle, star, confetti)
- Implemented height sampling for the flatten mode of the terrainAsset brush

[0.0.5] ~ 26/01/2016
- Implemented a basic component based 3D scene graph
- Changed overall architecture based on the scene graph
- Added scene graph nodes (game objects) to the outline tab as tree structure
- Implemented creation/deletion of game objects
- Added a ModelComponent
- Added a TerrainComponent
- Added a flexible component inspector widget for game objects
- Added some basic component-widgets to the inspector
- Fixed rendering of terrainAsset texture tiles
- Improved UI
- Added import of projects
- Updated LibGDX to 1.9.0
- Updated libGDX backend from lwjgl to lwjgl3
- Changed internal persistence of scenes: every scene has now it's own save file (scenes/scene_name.mundus)

[0.0.4] ~ 10/01/2016
- Added Font Awesome as icon font
- Implemented adding & switching between scenes
- Improved Translate tool
- Added new terrainAsset brush: Flatten
- Added Customizable Fog
- Added a basic skybox (editable, but not savable/exportable)

[0.0.3] ~ 02/01/2016
- Moved Model/asset selection to sidebar
- Improved overall UI/UX
- Added Selection tool
- Added Translate tool
- Added project export to JSON + assets (loadable by runtime)
- Improved error handling

[0.0.2] ~ 25/12/2015
- Added a generic Tool system
- Added support for scenes in one project
- Added support for placement of models inside the world
- Added terrainAsset brush support for multiple terrains
- Updated LibGDX to version 1.7.2

[0.0.1] 22/11/2015
- First version ever pushed to Github

22/11/2015
- Started development<|MERGE_RESOLUTION|>--- conflicted
+++ resolved
@@ -1,10 +1,7 @@
 [0.5.1]
 - Fix mouse picking by not rendering inactive game objects to picker
-<<<<<<< HEAD
+- Fix removed terrain in helper lines
 - Fix undo removed light component on selected game object
-=======
-- Fix removed terrain in helper lines
->>>>>>> e611f4c9
 
 [0.5.0]
 - [Breaking Change] Lighting systems updated, visibly different. See PR#184
