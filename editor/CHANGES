--- conflicted
+++ resolved
@@ -2,12 +2,9 @@
 - Add dirty transform flag optimization for caching GameObject/SimpleNode world transform
 - Fix Child terrain objects not updating on translation
 - Refactor outline drag and drop world to local conversion code when moving game objects
-<<<<<<< HEAD
 - Updated kotlin to 1.9.0
 - Updated KTX to 1.12.0-rc1
-=======
 - Updated VisUI to 1.5.2
->>>>>>> 3ea5146d
 
 [0.5.1] ~ 08/08/2023
 - Added FPS launcher argument, always call setForegroundFPS
