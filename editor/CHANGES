[0.5.0]
- Convert Water Shader to an Uber Shader
- Water Shader Enhancements (visible depth, toggle reflection/refraction)
- Skybox rendering performance tweak
- Added scene delete button
- Added scene rename button
- Terrain Assets can now be reused in the same scene and other scenes
- Update gdx-gltf to 2.1.0
- Fix import of models with spaces in dependencies name
- Fix selection after model delete
- Fix temporary files not deleted on model import
- Fix reset import model dialog on close
- Change scene camera to be base camera class
- Duplicate materials from inspector
<<<<<<< HEAD
- Select with left mouse button
=======
- Show brush selection
>>>>>>> 167790cd

[0.4.2] ~ 10/24/2022
- Fix shader compilation error for Terrain when using normal maps

[0.4.1] ~ 10/21/2022
- Fix incorrect bone counts causing 1024 shader register error

[0.4.0] ~ 10/12/2022
- [BREAKING CHANGE] The ModelShader was replaced with custom PBR shader.
- [BREAKING CHANGE] Models from older versions may be invisible as first and will need their opacity updated on materials.
- [BREAKING CHANGE] Fog now has new parameters and more closely aligns with libGDX and PBR shaders. You may need to adjust fog.
- Lighting overhaul for Directional and Ambient lighting.
- Added asynchronous loading of projects with loading screen
- Added new Light Component and accompanying Light Shader which prefixes shaders with additional shader lighting code.
- Added new Add Component Dialog which only supports Light Components for now.
- Added new Gizmo feature for displaying decal Icons over objects like Light sources.
- Added normal mapping for terrains and models
- Added Frustum Culling which can be toggled in Window -> Settings -> Performance
- Added multi-texture importing with drag and drop
- Added new profiling bar with GL profiler statistics
- Added experimental basic directional light shadows
- Added tracking per project for Last Open Directory on File Choosers
- Added terrain smoothing brush
- Added configurable camera settings Window -> Settings -> Camera
- Added Keyboard Shortcuts dialog
- Added Basic debug and wireframe render modes
- Added Utility to clean up unused assets under new Tools menu item
- Added Move Up/Down/Bottom/Top menu options for outline pane
- Added Uber Shader for terrains, deprecated legacy terrain shader
- Update water shader to fade out water foam over distance, to minimize ugly 1 pixel white lines from a distance.
- Fix broken checkbox to set game objects to active or inactive
- Fix File Choosers stored favorites under the wrong key name
- Fix bug with not being able to paint on terrains != 0 height.
- Fix toast messages not displaying

[0.3.1] ~ 07/06/2022
- Added functionality to the editor to generate the assets.txt file, PR #45
- Added Ambient Light and Directional Light to Environment menu
- Fix NPE in editor when creating new terrain
- Fix NPE on model placement
- Fix Wave speed increasing exponentially based on water tile count
- Fix Fog now applies to water
- Add StartOnFirstThread helper to resolve launching on Mac

[0.3.0] ~ 17/05/2022
- Added GLB support, PR #21
- Added Water Components, PR #24
- Added Water foam and Depth Shader, PR #38
- Added Full Screen preview (F8) and a toolbar icon
- Added asset deletion functionality, PR #2
- Added double click on game object to focus camera on it
- Added mouse scroll wheel zoom
- Added a Log bar and dock to bottom of editor
- Added SkyboxAsset and completed static Skybox feature, PR #33
- Updated terrains for modifiable UV scale
- Updated assets bar to include thumbnails of texture assets
- Fixed NPE crash on GLTF model loading
- Fixed rotation of models on import preview

[0.2.0]
- [BREAKING CHANGE] Project saves scene, model component and terrain as json instead of binary format.
- [BREAKING CHANGE] Kryo updated to 5.2.0. The previous projects won't work.
- Updated libGdX to 1.10.0
- Updated VisUI to 1.5.0
- Updated Kotlin to 1.5.21
- Updated ktx to 1.10.0-b2
- Updated min java version to 1.7
- Added GLTF support

[0.1.0] ~ 12/8/2021
- Updated VisUI to 1.3.0
- Updated libGDX to 1.9.6
- Updated Kotlin to 1.1.1
- Updated ktx to 1.9.6-b1
- Added application icon
- Parts of the editor are now written in Kotlin
- New zero-runtime-cost dependency injection (https://github.com/czyzby/ktx/tree/master/inject)
- Changed meta file serialization format to json
- Performance improvements
- Implemented a async project exporter
- Improved terrain brush rendering
- Fixed height sampling of the terrain flatten brush

[0.0.9] ~ 18/10/2016
- Updated libGDX to 1.9.4
- Updated VisUI to 1.2.3
- Updated Kryo to 4.0.0
- Updated the editor module to Java 8
- Fixed window size bug on mac: https://github.com/mbrlabs/Mundus/issues/11
- Darker ui colors
- Added the IntelliJ-like "docker bar" at the bottom
- Removed the models tab on the left and put it into the docker bar
- Improved logging
- Fixed expanding of the game object tree in the outline if the scene graph has been modified (https://github.com/mbrlabs/Mundus/issues/8)
- Implemented game object renaming in the outline
- Implemented duplicate game object (deep copy), terrainAsset can not be duplicated
- Implemented delete game object undo/redo command
- Fixed parenting in outline. Now local position is correctly calculated
- Implemented Scale Tool (with undo/redo)
- Implemented a brand-new, super awesome asset management system based on meta files
- Implemented a material system for models
- Added standard assets to each new project
- Added a "save and exit" option to the exit dialog

[0.0.8] ~ 23/06/2016
- Updated libGDX to 1.9.3
- Updated VisUI to 1.1.1
- Added an option to the settings dialog to change the keyboard layout
- Added a height map loader to the terrainAsset component widget in the inspector
- Implemented a Blender-like rotation tool
- Toast messages at top right corner of the screen
- Huge internal refactoring
- Ctrl+S shortcut for saving the project
- Fixed crash on MacOS: https://github.com/mbrlabs/Mundus/commit/fdd193caa7b75e5a1607f448c1f81d1faeec86dd
- Added a confirm dialog when exiting the editor
- Reimplemented the scene graph
- Added perlin noise for terrains

[0.0.7] ~ 28/02/2016
- Implemented a undo/redo system for most operations
- Implemented a shortcut system
- The 3D viewport is now a UI widget and scales correctly with the window size
- The inspector now spans the whole right side as sidebar
- New lighting system for the terrainAsset & entity shader
- Child objects of a selected parent object will be highlighted now as well
- Changed internal save file format to allow a better precision for game object transformation
- Improved the translate tool
- Implemented game object rotation & scaling
- Implemented a highly accurate game object picking system (see: http://www.opengl-tutorial.org/miscellaneous/clicking-on-objects/picking-with-an-opengl-hack/)
- Drag'n Drop for game objects in the outline
- In the inspector, all transformations are now displayed as relative transformations with the parent object as origin
- Improved game object parenting
- Updated VisUI to version 1.0.1

[0.0.6] ~ 07/02/2016
- Updated libGDX to 1.9.2
- Implemented texture splatting for terrainAsset textures
- Implemented terrainAsset painting with up to 5 textures per terrainAsset
- Moved SelectionTool & TranslateTool to the toolbar
- Moved the terrainAsset tools to the component widget in the inspector
- Removed the tools tab in the left sidebar
- Changed input handling for terrainAsset brushes: the mouse has to be moved constantly in order to draw
- Added camera speed control buttons to the status bar
- Added a terrainAsset component widget for the inspector
- Arbitrary images can now internally be used as terrainAsset brushes (like Gimp & Blender do). The r channel determines the strength of the brush.
- Added 4 brushes (circle, smooth circle, star, confetti)
- Implemented height sampling for the flatten mode of the terrainAsset brush

[0.0.5] ~ 26/01/2016
- Implemented a basic component based 3D scene graph
- Changed overall architecture based on the scene graph
- Added scene graph nodes (game objects) to the outline tab as tree structure
- Implemented creation/deletion of game objects
- Added a ModelComponent
- Added a TerrainComponent
- Added a flexible component inspector widget for game objects
- Added some basic component-widgets to the inspector
- Fixed rendering of terrainAsset texture tiles
- Improved UI
- Added import of projects
- Updated LibGDX to 1.9.0
- Updated libGDX backend from lwjgl to lwjgl3
- Changed internal persistence of scenes: every scene has now it's own save file (scenes/scene_name.mundus)

[0.0.4] ~ 10/01/2016
- Added Font Awesome as icon font
- Implemented adding & switching between scenes
- Improved Translate tool
- Added new terrainAsset brush: Flatten
- Added Customizable Fog
- Added a basic skybox (editable, but not savable/exportable)

[0.0.3] ~ 02/01/2016
- Moved Model/asset selection to sidebar
- Improved overall UI/UX
- Added Selection tool
- Added Translate tool
- Added project export to JSON + assets (loadable by runtime)
- Improved error handling

[0.0.2] ~ 25/12/2015
- Added a generic Tool system
- Added support for scenes in one project
- Added support for placement of models inside the world
- Added terrainAsset brush support for multiple terrains
- Updated LibGDX to version 1.7.2

[0.0.1] 22/11/2015
- First version ever pushed to Github

22/11/2015
- Started development<|MERGE_RESOLUTION|>--- conflicted
+++ resolved
@@ -12,11 +12,8 @@
 - Fix reset import model dialog on close
 - Change scene camera to be base camera class
 - Duplicate materials from inspector
-<<<<<<< HEAD
-- Select with left mouse button
-=======
 - Show brush selection
->>>>>>> 167790cd
+- Select with left mouse button TODO
 
 [0.4.2] ~ 10/24/2022
 - Fix shader compilation error for Terrain when using normal maps
