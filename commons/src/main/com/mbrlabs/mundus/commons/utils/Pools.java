package com.mbrlabs.mundus.commons.utils;

import com.badlogic.gdx.math.Matrix4;
import com.badlogic.gdx.math.Quaternion;
import com.badlogic.gdx.math.Vector2;
import com.badlogic.gdx.math.Vector3;
import com.badlogic.gdx.math.collision.BoundingBox;
import com.badlogic.gdx.utils.Pool;

/**
 * Pooling of commonly used objects.
 *
 * @author JamesTKhan
 * @version May 14, 2023
 */
public class Pools {

    public final static Pool<Vector2> vector2Pool = new Pool<Vector2>() {
        @Override
        protected Vector2 newObject () {
            return new Vector2();
        }

        @Override
        protected void reset(Vector2 object) {
            object.set(0, 0);
        }
    };

    public final static Pool<Vector3> vector3Pool = new Pool<Vector3>() {
        @Override
        protected Vector3 newObject () {
            return new Vector3();
        }

        @Override
        protected void reset(Vector3 object) {
            object.set(0,0,0);
        }
    };

<<<<<<< HEAD
    public final static Pool<BoundingBox> boundingBoxPool = new Pool<BoundingBox>(4) {
        @Override
        protected BoundingBox newObject () {
            return new BoundingBox();
        }

        @Override
        protected void reset(BoundingBox object) {
            object.set(Vector3.Zero, Vector3.Zero);
=======
    public final static Pool<Quaternion> quaternionPool = new Pool<Quaternion>(2) {
        @Override
        protected Quaternion newObject () {
            return new Quaternion();
        }

        @Override
        protected void reset(Quaternion object) {
            object.idt();
        }
    };

    public final static Pool<Matrix4> matrix4Pool = new Pool<Matrix4>(2) {
        @Override
        protected Matrix4 newObject () {
            return new Matrix4();
        }

        @Override
        protected void reset(Matrix4 object) {
            object.idt();
>>>>>>> eacf7cc4
        }
    };


    /**
     * Convenience method, free array of objects
     * @param objects objects to free
     */
    public static void free(Vector2... objects ) {
        for (Vector2 object : objects) {
            vector2Pool.free(object);
        }
    }

    public static void free(Vector3... objects ) {
        for (Vector3 object : objects) {
            vector3Pool.free(object);
        }
    }
}<|MERGE_RESOLUTION|>--- conflicted
+++ resolved
@@ -39,17 +39,6 @@
         }
     };
 
-<<<<<<< HEAD
-    public final static Pool<BoundingBox> boundingBoxPool = new Pool<BoundingBox>(4) {
-        @Override
-        protected BoundingBox newObject () {
-            return new BoundingBox();
-        }
-
-        @Override
-        protected void reset(BoundingBox object) {
-            object.set(Vector3.Zero, Vector3.Zero);
-=======
     public final static Pool<Quaternion> quaternionPool = new Pool<Quaternion>(2) {
         @Override
         protected Quaternion newObject () {
@@ -71,7 +60,18 @@
         @Override
         protected void reset(Matrix4 object) {
             object.idt();
->>>>>>> eacf7cc4
+        }
+    };
+
+    public final static Pool<BoundingBox> boundingBoxPool = new Pool<BoundingBox>(4) {
+        @Override
+        protected BoundingBox newObject () {
+            return new BoundingBox();
+        }
+
+        @Override
+        protected void reset(BoundingBox object) {
+            object.set(Vector3.Zero, Vector3.Zero);
         }
     };
 
