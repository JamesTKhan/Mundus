/*
 * Copyright (c) 2016. See AUTHORS file.
 *
 * Licensed under the Apache License, Version 2.0 (the "License");
 * you may not use this file except in compliance with the License.
 * You may obtain a copy of the License at
 *
 *      http://www.apache.org/licenses/LICENSE-2.0
 *
 * Unless required by applicable law or agreed to in writing, software
 * distributed under the License is distributed on an "AS IS" BASIS,
 * WITHOUT WARRANTIES OR CONDITIONS OF ANY KIND, either express or implied.
 * See the License for the specific language governing permissions and
 * limitations under the License.
 */

package com.mbrlabs.mundus.commons.scene3d.components;

import com.badlogic.gdx.graphics.g3d.Material;
import com.badlogic.gdx.graphics.g3d.ModelInstance;
import com.badlogic.gdx.graphics.g3d.RenderableProvider;
import com.badlogic.gdx.math.Vector2;
import com.badlogic.gdx.math.Vector3;
import com.badlogic.gdx.utils.GdxRuntimeException;
import com.mbrlabs.mundus.commons.assets.Asset;
import com.mbrlabs.mundus.commons.assets.TerrainAsset;
import com.mbrlabs.mundus.commons.scene3d.GameObject;
<<<<<<< HEAD
import com.mbrlabs.mundus.commons.shaders.ClippableShader;
import net.mgsx.gltf.scene3d.attributes.PBRTextureAttribute;
=======
>>>>>>> a87dbe01

import java.util.Objects;

/**
 * @author Marcus Brummer
 * @version 18-01-2016
 */
public class TerrainComponent extends CullableComponent implements AssetUsage, RenderableComponent {

    private static final String TAG = TerrainComponent.class.getSimpleName();

    protected ModelInstance modelInstance;
    protected TerrainAsset terrainAsset;

    public TerrainComponent(GameObject go) {
        super(go);
        type = Component.Type.TERRAIN;
    }

    @Override
    public RenderableProvider getRenderableProvider() {
        return modelInstance;
    }

    public void updateUVs(Vector2 uvScale) {
        terrainAsset.updateUvScale(uvScale);
    }

    public void setTerrainAsset(TerrainAsset terrainAsset) {
        this.terrainAsset = terrainAsset;
        modelInstance = new ModelInstance(terrainAsset.getTerrain().getModel());
        modelInstance.transform = gameObject.getTransform();
        applyMaterial();
        setDimensions(modelInstance);
    }

    public void applyMaterial() {
        if (terrainAsset.getMaterialAsset() == null) return;

        Material material = modelInstance.materials.first();

        // Apply base textures to this instances material because we use base color/normal for splat base
        material.set(PBRTextureAttribute.createBaseColorTexture(terrainAsset.getSplatBase().getTexture()));
        if (terrainAsset.getSplatBaseNormal() != null)
            material.set(PBRTextureAttribute.createNormalTexture(terrainAsset.getSplatBaseNormal().getTexture()));

        terrainAsset.getMaterialAsset().applyToMaterial(material, true);
    }

    public TerrainAsset getTerrainAsset() {
        return terrainAsset;
    }

<<<<<<< HEAD
    public Shader getShader() {
        return shader;
    }

    public void setShader(Shader shader) {
        this.shader = shader;
    }

    @Override
    public void render(float delta) {
        super.render(delta);
        if (isCulled) return;
        triggerBeforeRenderEvent();
        gameObject.sceneGraph.scene.batch.render(modelInstance, gameObject.sceneGraph.scene.environment);
    }

    @Override
    public void render(float delta, Vector3 clippingPlane, float clipHeight) {
        render(delta);
    }

    @Override
    public void renderDepth(float delta, Vector3 clippingPlane, float clipHeight, Shader shader) {
        if (isCulled) return;

        if (shader instanceof ClippableShader) {
            ((ClippableShader) shader).setClippingPlane(clippingPlane);
            ((ClippableShader) shader).setClippingHeight(clipHeight);
        }

        triggerBeforeDepthRenderEvent();

        gameObject.sceneGraph.scene.depthBatch.render(modelInstance, gameObject.sceneGraph.scene.environment, shader);
    }

=======
>>>>>>> a87dbe01
    @Override
    public Component clone(GameObject go) {
        throw new GdxRuntimeException("Duplicating terrains is not supported.");
    }

    @Override
    public boolean usesAsset(Asset assetToCheck) {
        if (Objects.equals(terrainAsset.getID(), assetToCheck.getID()))
            return true;

        if (assetToCheck == terrainAsset.getMaterialAsset()) {
            return true;
        }

        return terrainAsset.usesAsset(assetToCheck);
    }

    public ModelInstance getModelInstance() {
        return modelInstance;
    }

    /**
     * Returns the terrain height at the given world coordinates, in world coordinates.
     *
     * @param worldX X world position to get height
     * @param worldZ Z world position to get height
     * @return float height value
     */
    public float getHeightAtWorldCoord(float worldX, float worldZ) {
        return terrainAsset.getTerrain().getHeightAtWorldCoord(worldX, worldZ, modelInstance.transform);
    }

    /**
     * Get normal at world coordinates. The methods calculates exact point
     * position in terrain coordinates and returns normal at that point. If
     * point doesn't belong to terrain -- it returns default
     * <code>Vector.Y<code> normal.
     *
     * @param worldX
     *            the x coord in world
     * @param worldZ
     *            the z coord in world
     * @return normal at that point. If point doesn't belong to terrain -- it
     *         returns default <code>Vector.Y<code> normal.
     */
    public Vector3 getNormalAtWordCoordinate(Vector3 out, float worldX, float worldZ) {
        return terrainAsset.getTerrain().getNormalAtWordCoordinate(out, worldX, worldZ, modelInstance.transform);
    }

    /**
     * Determines if the world coordinates are within the terrains X and Z boundaries, does not including height
     * @param worldX worldX to check
     * @param worldZ worldZ to check
     * @return boolean true if within the terrains boundary, else false
     */
    public boolean isOnTerrain(float worldX, float worldZ) {
        return terrainAsset.getTerrain().isOnTerrain(worldX, worldZ, modelInstance.transform);
    }
}<|MERGE_RESOLUTION|>--- conflicted
+++ resolved
@@ -25,11 +25,8 @@
 import com.mbrlabs.mundus.commons.assets.Asset;
 import com.mbrlabs.mundus.commons.assets.TerrainAsset;
 import com.mbrlabs.mundus.commons.scene3d.GameObject;
-<<<<<<< HEAD
 import com.mbrlabs.mundus.commons.shaders.ClippableShader;
 import net.mgsx.gltf.scene3d.attributes.PBRTextureAttribute;
-=======
->>>>>>> a87dbe01
 
 import java.util.Objects;
 
@@ -83,44 +80,6 @@
         return terrainAsset;
     }
 
-<<<<<<< HEAD
-    public Shader getShader() {
-        return shader;
-    }
-
-    public void setShader(Shader shader) {
-        this.shader = shader;
-    }
-
-    @Override
-    public void render(float delta) {
-        super.render(delta);
-        if (isCulled) return;
-        triggerBeforeRenderEvent();
-        gameObject.sceneGraph.scene.batch.render(modelInstance, gameObject.sceneGraph.scene.environment);
-    }
-
-    @Override
-    public void render(float delta, Vector3 clippingPlane, float clipHeight) {
-        render(delta);
-    }
-
-    @Override
-    public void renderDepth(float delta, Vector3 clippingPlane, float clipHeight, Shader shader) {
-        if (isCulled) return;
-
-        if (shader instanceof ClippableShader) {
-            ((ClippableShader) shader).setClippingPlane(clippingPlane);
-            ((ClippableShader) shader).setClippingHeight(clipHeight);
-        }
-
-        triggerBeforeDepthRenderEvent();
-
-        gameObject.sceneGraph.scene.depthBatch.render(modelInstance, gameObject.sceneGraph.scene.environment, shader);
-    }
-
-=======
->>>>>>> a87dbe01
     @Override
     public Component clone(GameObject go) {
         throw new GdxRuntimeException("Duplicating terrains is not supported.");
