--- conflicted
+++ resolved
@@ -41,7 +41,6 @@
     protected ModelInstance modelInstance;
     protected TerrainAsset terrainAsset;
 
-<<<<<<< HEAD
     // Neighbor terrain components
     private TerrainComponent topNeighbor;
     private TerrainComponent rightNeighbor;
@@ -49,9 +48,6 @@
     private TerrainComponent leftNeighbor;
 
     public TerrainComponent(GameObject go, Shader shader) {
-=======
-    public TerrainComponent(GameObject go) {
->>>>>>> 08a7b5c7
         super(go);
         type = Component.Type.TERRAIN;
     }
@@ -83,7 +79,13 @@
         if (terrainAsset.getSplatBaseNormal() != null)
             material.set(PBRTextureAttribute.createNormalTexture(terrainAsset.getSplatBaseNormal().getTexture()));
 
-<<<<<<< HEAD
+        terrainAsset.getMaterialAsset().applyToMaterial(material, true);
+    }
+
+    public TerrainAsset getTerrainAsset() {
+        return terrainAsset;
+    }
+
     public TerrainComponent getTopNeighbor() {
         return topNeighbor;
     }
@@ -122,13 +124,27 @@
         if (isCulled) return;
         triggerBeforeRenderEvent();
         gameObject.sceneGraph.scene.batch.render(modelInstance, gameObject.sceneGraph.scene.environment);
-=======
-        terrainAsset.getMaterialAsset().applyToMaterial(material, true);
->>>>>>> 08a7b5c7
-    }
-
-    public TerrainAsset getTerrainAsset() {
-        return terrainAsset;
+    }
+
+    @Override
+    public void render(float delta, Vector3 clippingPlane, float clipHeight) {
+        TerrainUberShader.terrainClippingHeight = clipHeight;
+        TerrainUberShader.terrainClippingPlane.set(clippingPlane);
+        render(delta);
+    }
+
+    @Override
+    public void renderDepth(float delta, Vector3 clippingPlane, float clipHeight, Shader shader) {
+        if (isCulled) return;
+
+        if (shader instanceof ClippableShader) {
+            ((ClippableShader) shader).setClippingPlane(clippingPlane);
+            ((ClippableShader) shader).setClippingHeight(clipHeight);
+        }
+
+        triggerBeforeDepthRenderEvent();
+
+        gameObject.sceneGraph.scene.depthBatch.render(modelInstance, gameObject.sceneGraph.scene.environment, shader);
     }
 
     @Override
