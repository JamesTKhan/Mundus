/*
 * Copyright (c) 2016. See AUTHORS file.
 *
 * Licensed under the Apache License, Version 2.0 (the "License");
 * you may not use this file except in compliance with the License.
 * You may obtain a copy of the License at
 *
 *      http://www.apache.org/licenses/LICENSE-2.0
 *
 * Unless required by applicable law or agreed to in writing, software
 * distributed under the License is distributed on an "AS IS" BASIS,
 * WITHOUT WARRANTIES OR CONDITIONS OF ANY KIND, either express or implied.
 * See the License for the specific language governing permissions and
 * limitations under the License.
 */

package com.mbrlabs.mundus.commons.scene3d;

import com.badlogic.gdx.graphics.g3d.Shader;
import com.badlogic.gdx.math.Vector3;
import com.badlogic.gdx.utils.Array;
import com.mbrlabs.mundus.commons.scene3d.components.ClippableComponent;
import com.mbrlabs.mundus.commons.scene3d.components.Component;
import com.mbrlabs.mundus.commons.scene3d.components.LightComponent;
import com.mbrlabs.mundus.commons.scene3d.components.WaterComponent;
import com.mbrlabs.mundus.commons.scene3d.traversal.DepthFirstIterator;
import com.mbrlabs.mundus.commons.utils.LightUtils;

import java.util.Iterator;

/**
 * @author Marcus Brummer
 * @version 16-01-2016
 */
public class GameObject extends SimpleNode<GameObject> implements Iterable<GameObject> {

    public static final String DEFAULT_NAME = "GameObject";

    public String name;
    public boolean active;
<<<<<<< HEAD
    public boolean hasWaterComponent = false;
=======
    public boolean scaleChanged = true; // true by default to force initial calculations
>>>>>>> c02caa51
    private Array<String> tags;
    private Array<Component> components;

    public final SceneGraph sceneGraph;

    /**
     * @param sceneGraph
     *            scene graph
     * @param name
     *            game object name; can be null
     * @param id
     *            game object id
     */
    public GameObject(SceneGraph sceneGraph, String name, int id) {
        super(id);
        this.sceneGraph = sceneGraph;
        this.name = (name == null) ? DEFAULT_NAME : name;
        this.active = true;
        this.tags = null;
        this.components = new Array<Component>(3);
    }

    /**
     * Make copy with existing gameObject and new id
     *
     * @param gameObject
     *            game object for clone
     */
    public GameObject(GameObject gameObject, int id) {
        super(gameObject, id);
        this.sceneGraph = gameObject.sceneGraph;

        // set name _copy
        this.name = gameObject.name + "_copy";
        this.active = gameObject.active;

        // copy tags
        if (tags != null) {
            Array<String> newTags = new Array<String>();
            for (String t : gameObject.tags) {
                newTags.add(t);
            }
            this.tags = newTags;
        }

        // copy components
        this.components = new Array<Component>();
        for (Component c : gameObject.components) {
            this.components.add(c.clone(this));
        }
        setParent(gameObject.parent);
    }

    /**
     * Calls the render() method for each component in this and all child nodes.
     *
     * @param delta
     *            time since last render
     */
    public void render(float delta) {
        if (active) {
            for (Component component : this.components) {
                component.render(delta);
            }

            if (getChildren() != null) {
                for (GameObject node : getChildren()) {
                    node.render(delta);
                }
            }
        }
    }

    public void render(float delta, Vector3 clippingPlane, float clipHeight) {
        if (!active) return;

        for (Component component : this.components) {
            if (component instanceof ClippableComponent)
                ((ClippableComponent)component).render(delta, clippingPlane, clipHeight);
            else
                component.render(delta);
        }

        if (getChildren() != null) {
            for (GameObject node : getChildren()) {
                node.render(delta, clippingPlane, clipHeight);
            }
        }
    }

    /**
     * Renders depth, right now only renders depth for clippable components as it
     * is used for calculating depths of water for refractions.
     * @param delta delta time
     * @param clippingPlane the clipping plane to use
     * @param clipHeight clipping height for the clipping plane
     * @param shader
     */
    public void renderDepth(float delta, Vector3 clippingPlane, float clipHeight, Shader shader) {
        if (active) {
            for (Component component : this.components) {
                if (component instanceof ClippableComponent) {
                    ((ClippableComponent) component).renderDepth(delta, clippingPlane, clipHeight, shader);
                }
            }

            if (getChildren() != null) {
                for (GameObject node : getChildren()) {
                    node.renderDepth(delta, clippingPlane, clipHeight, shader);
                }
            }
        }
    }

    /**
     * Calls the update() method for each component in this and all child nodes.
     *
     * @param delta
     *            time since last update
     */
    public void update(float delta) {
        if (active) {
            for (Component component : this.components) {
                component.update(delta);
            }

            if (getChildren() != null) {
                for (GameObject node : getChildren()) {
                    node.update(delta);
                }
            }
        }

        // Reset after each update, after components have updated that might need to know about it
        scaleChanged = false;
    }

    /**
     * Returns the tags
     * 
     * @return tags or null if none available
     */
    public Array<String> getTags() {
        return this.tags;
    }

    /**
     * Adds a tag.
     * 
     * @param tag
     *            tag to add
     */
    public void addTag(String tag) {
        if (this.tags == null) {
            this.tags = new Array<String>(2);
        }

        this.tags.add(tag);
    }

    /**
     * Finds all component by a given type.
     *
     * @param out
     *            output array
     * @param type
     *            component type
     * @param includeChilds
     *            search in node children of this game object as well?
     * @return components found
     */
    public Array<Component> findComponentsByType(Array<Component> out, Component.Type type, boolean includeChilds) {
        if (includeChilds) {
            for (GameObject go : this) {
                for (Component c : go.components) {
                    if (c.getType() == type) out.add(c);
                }
            }
        } else {
            for (Component c : components) {
                if (c.getType() == type) out.add(c);
            }
        }

        return out;
    }

    /**
     * Finds one component by type.
     *
     * @param type
     *            component type
     * @return component if found or null
     */
    public Component findComponentByType(Component.Type type) {
        for (Component c : components) {
            if (c != null && c.getType() == type) return c;
        }

        return null;
    }

    /**
     * Returns all components of this go.
     * 
     * @return components
     */
    public Array<Component> getComponents() {
        return this.components;
    }

    /**
     * Removes a component.
     * 
     * @param component
     *            component to remove
     */
    public void removeComponent(Component component) {
        components.removeValue(component, true);

        if (component instanceof LightComponent) {
            sceneGraph.scene.environment.remove(((LightComponent)component).getLight());
        }

        if (component instanceof WaterComponent) {
            hasWaterComponent = false;
        }
    }

    /**
     * Adds a component.
     *
     * @param component
     *            component to add
     * @throws InvalidComponentException
     */
    public void addComponent(Component component) throws InvalidComponentException {
        isComponentAddable(component);
        components.add(component);
        if (component instanceof WaterComponent) {
            hasWaterComponent = true;
        }
    }

    /**
     *
     * @param component
     * @throws InvalidComponentException
     */
    public void isComponentAddable(Component component) throws InvalidComponentException {
        // check for component of the same type
        for (Component c : components) {
            if (c.getType() == component.getType()) {
                throw new InvalidComponentException(
                        "One Game object can't have more then 1 component of type " + c.getType());
            }
        }
    }

    @Override
    public void addChild(GameObject child) {
        super.addChild(child);

        LightComponent component = (LightComponent) child.findComponentByType(Component.Type.LIGHT);

        // On adding of GameObject with a Light, add it to environment
        if (component != null) {
            LightUtils.addLightIfMissing(sceneGraph.scene.environment, component.getLight());
        }
    }

    @Override
    public void remove() {
        super.remove();

        LightComponent component = (LightComponent) findComponentByType(Component.Type.LIGHT);

        // On removal of GameObject, remove its light component from environment
        if (component != null) {
            sceneGraph.scene.environment.remove(component.getLight());
        }
    }

    @Override
    public void setLocalScale(float x, float y, float z) {
        super.setLocalScale(x, y, z);
        // We track when the scale has changed, for recalculating bounds for things like frustum culling
        scaleChanged = true;
    }

    @Override
    public void scale(Vector3 v) {
        super.scale(v);
        scaleChanged = true;
    }

    @Override
    public void scale(float x, float y, float z) {
        super.scale(x,y,z);
        scaleChanged = true;
    }

    @Override
    public Iterator<GameObject> iterator() {
        return new DepthFirstIterator(this);
    }

    @Override
    public boolean equals(Object o) {
        if (this == o) return true;
        if (o == null || getClass() != o.getClass()) return false;

        GameObject that = (GameObject) o;

        if (id != that.id) return false;
        if (!name.equals(that.name)) return false;

        return true;
    }

    @Override
    public int hashCode() {
        int result = (id ^ (id >>> 16));
        result = 31 * result + name.hashCode();
        return result;
    }

    @Override
    public String toString() {
        return name;
    }

}<|MERGE_RESOLUTION|>--- conflicted
+++ resolved
@@ -38,11 +38,8 @@
 
     public String name;
     public boolean active;
-<<<<<<< HEAD
+    public boolean scaleChanged = true; // true by default to force initial calculations
     public boolean hasWaterComponent = false;
-=======
-    public boolean scaleChanged = true; // true by default to force initial calculations
->>>>>>> c02caa51
     private Array<String> tags;
     private Array<Component> components;
 
