/*
 * Copyright (c) 2016. See AUTHORS file.
 *
 * Licensed under the Apache License, Version 2.0 (the "License");
 * you may not use this file except in compliance with the License.
 * You may obtain a copy of the License at
 *
 *      http://www.apache.org/licenses/LICENSE-2.0
 *
 * Unless required by applicable law or agreed to in writing, software
 * distributed under the License is distributed on an "AS IS" BASIS,
 * WITHOUT WARRANTIES OR CONDITIONS OF ANY KIND, either express or implied.
 * See the License for the specific language governing permissions and
 * limitations under the License.
 */

package com.mbrlabs.mundus.commons.scene3d.components;

import com.badlogic.gdx.graphics.g3d.Material;
import com.badlogic.gdx.graphics.g3d.ModelInstance;
import com.badlogic.gdx.graphics.g3d.Shader;
import com.badlogic.gdx.math.Vector3;
import com.badlogic.gdx.utils.ObjectMap;
import com.mbrlabs.mundus.commons.assets.Asset;
import com.mbrlabs.mundus.commons.assets.MaterialAsset;
import com.mbrlabs.mundus.commons.assets.ModelAsset;
import com.mbrlabs.mundus.commons.assets.TextureAsset;
import com.mbrlabs.mundus.commons.scene3d.GameObject;
import com.mbrlabs.mundus.commons.shaders.ClippableShader;
import com.mbrlabs.mundus.commons.shaders.ShadowMapShader;

import java.util.Objects;

/**
 * @author Marcus Brummer
 * @version 17-01-2016
 */
public class ModelComponent extends CullableComponent implements AssetUsage, ClippableComponent {

    protected ModelAsset modelAsset;
    protected ModelInstance modelInstance;
    protected Shader shader;

    protected ObjectMap<String, MaterialAsset> materials;  // g3db material id to material asset uuid

    public ModelComponent(GameObject go) {
        super(go);
        type = Type.MODEL;
        materials = new ObjectMap<>();
    }

    public ModelComponent(GameObject go, Shader shader) {
        super(go);
        type = Type.MODEL;
        materials = new ObjectMap<>();
        this.shader = shader;
    }

    public Shader getShader() {
        return shader;
    }

    public void setShader(Shader shader) {
        this.shader = shader;
    }

    public void setModel(ModelAsset model, boolean inheritMaterials) {
        this.modelAsset = model;
        modelInstance = new ModelInstance(model.getModel());
        modelInstance.transform = gameObject.getTransform();

        // apply default materials of model
        if (inheritMaterials) {
            for (String g3dbMatID : model.getDefaultMaterials().keySet()) {
                materials.put(g3dbMatID, model.getDefaultMaterials().get(g3dbMatID));
            }
        }
        applyMaterials();

        setDimensions(modelInstance);
    }

    public ObjectMap<String, MaterialAsset> getMaterials() {
        return materials;
    }

    public ModelAsset getModelAsset() {
        return modelAsset;
    }

    public void applyMaterials() {
        for (Material mat : modelInstance.materials) {
            MaterialAsset materialAsset = materials.get(mat.id);
            if (materialAsset == null) continue;

            materialAsset.applyToMaterial(mat);
        }
    }

    public ModelInstance getModelInstance() {
        return modelInstance;
    }

    @Override
    public void render(float delta) {
        super.render(delta);
        if (isCulled) return;

        modelInstance.transform.set(gameObject.getTransform());
        if (shader != null) {
            gameObject.sceneGraph.scene.batch.render(modelInstance, gameObject.sceneGraph.scene.environment, shader);
        } else {
            gameObject.sceneGraph.scene.batch.render(modelInstance, gameObject.sceneGraph.scene.environment);
        }
    }

    @Override
<<<<<<< HEAD
    public void renderDepth(float delta, Vector3 clippingPlane, float clipHeight, Shader shader) {
        if (isCulled) return;

        if (shader instanceof ClippableShader) {
            ((ClippableShader) shader).setClippingPlane(clippingPlane);
            ((ClippableShader) shader).setClippingHeight(clipHeight);
=======
    public void renderDepth(float delta, Vector3 clippingPlane, float clipHeight, Shader depthShader) {
        if (depthShader instanceof ClippableShader) {
            ((ClippableShader) depthShader).setClippingPlane(clippingPlane);
            ((ClippableShader) depthShader).setClippingHeight(clipHeight);
>>>>>>> 13dff394
        }

        if (depthShader instanceof ShadowMapShader)
            // Shadow Mapper will use default (PBR's depth shader) for animation support
            gameObject.sceneGraph.scene.depthBatch.render(modelInstance, gameObject.sceneGraph.scene.environment);
        else {
            // Otherwise, use the mundus depth shader (using PBR Depth shader causes odd foam artifacts and issues).
            gameObject.sceneGraph.scene.depthBatch.render(modelInstance, gameObject.sceneGraph.scene.environment, depthShader);
        }
    }

    @Override
    public void render(float delta, Vector3 clippingPlane, float clipHeight) {
        if (shader != null && shader instanceof ClippableShader) {
            ((ClippableShader) shader).setClippingPlane(clippingPlane);
            ((ClippableShader) shader).setClippingHeight(clipHeight);
        } else {
            // For use with PBR shader
            gameObject.sceneGraph.scene.environment.setClippingHeight(clipHeight);
            gameObject.sceneGraph.scene.environment.getClippingPlane().set(clippingPlane);
        }

        render(delta);
    }

    @Override
    public Component clone(GameObject go) {
        ModelComponent mc = new ModelComponent(go, shader);
        mc.modelAsset = this.modelAsset;
        mc.modelInstance = new ModelInstance(modelAsset.getModel());
        mc.shader = this.shader;
        mc.materials = this.materials;
        return mc;
    }

    @Override
    public boolean usesAsset(Asset assetToCheck) {
        if (Objects.equals(assetToCheck.getID(), modelAsset.getID()))
            return true;

        if (assetToCheck instanceof MaterialAsset) {
            if (materials.containsValue(assetToCheck,true)) {
                return true;
            }
        }

        if (assetToCheck instanceof TextureAsset) {
            // for each texture see if there is a match
            for (ObjectMap.Entry<String, MaterialAsset> next : materials) {
                if (next.value.usesAsset(assetToCheck)) {
                    return true;
                }
            }
        }

        return false;
    }
}<|MERGE_RESOLUTION|>--- conflicted
+++ resolved
@@ -115,19 +115,12 @@
     }
 
     @Override
-<<<<<<< HEAD
-    public void renderDepth(float delta, Vector3 clippingPlane, float clipHeight, Shader shader) {
+    public void renderDepth(float delta, Vector3 clippingPlane, float clipHeight, Shader depthShader) {
         if (isCulled) return;
 
-        if (shader instanceof ClippableShader) {
-            ((ClippableShader) shader).setClippingPlane(clippingPlane);
-            ((ClippableShader) shader).setClippingHeight(clipHeight);
-=======
-    public void renderDepth(float delta, Vector3 clippingPlane, float clipHeight, Shader depthShader) {
         if (depthShader instanceof ClippableShader) {
             ((ClippableShader) depthShader).setClippingPlane(clippingPlane);
             ((ClippableShader) depthShader).setClippingHeight(clipHeight);
->>>>>>> 13dff394
         }
 
         if (depthShader instanceof ShadowMapShader)
