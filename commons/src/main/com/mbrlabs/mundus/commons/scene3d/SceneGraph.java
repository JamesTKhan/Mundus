/*
 * Copyright (c) 2016. See AUTHORS file.
 *
 * Licensed under the Apache License, Version 2.0 (the "License");
 * you may not use this file except in compliance with the License.
 * You may obtain a copy of the License at
 *
 *      http://www.apache.org/licenses/LICENSE-2.0
 *
 * Unless required by applicable law or agreed to in writing, software
 * distributed under the License is distributed on an "AS IS" BASIS,
 * WITHOUT WARRANTIES OR CONDITIONS OF ANY KIND, either express or implied.
 * See the License for the specific language governing permissions and
 * limitations under the License.
 */

package com.mbrlabs.mundus.commons.scene3d;

import com.badlogic.gdx.Gdx;
import com.badlogic.gdx.graphics.Texture;
import com.badlogic.gdx.math.Vector3;
import com.badlogic.gdx.utils.Array;
import com.mbrlabs.mundus.commons.Scene;
import com.mbrlabs.mundus.commons.scene3d.components.Component;
import com.mbrlabs.mundus.commons.scene3d.components.WaterComponent;

/**
 * @author Marcus Brummer
 * @version 16-01-2016
 */
public class SceneGraph {

    protected GameObject root;

    public Scene scene;

    private GameObject selected;

    private boolean containsWater = false;

    public SceneGraph(Scene scene) {
        root = new GameObject(this, null, -1);
        root.initChildrenArray();
        root.active = false;
        this.scene = scene;
    }

    public void render(float delta, Vector3 clippingPlane, float clipHeight) {
        for (GameObject go : root.getChildren()) {
            if (go.findComponentByType(Component.Type.WATER) != null)
                continue;
            go.render(delta, clippingPlane, clipHeight);
        }
    }

    //todo consider using renderable sorter instead
    public void renderWater(float delta, Texture reflectionTexture, Texture refraction, Texture refractionDepth) {
        for (GameObject go : root.getChildren()) {
<<<<<<< HEAD
            if (go.name.contains("Water")) {
                WaterComponent waterComponent = (WaterComponent) go.findComponentByType(Component.Type.WATER);
                if (waterComponent != null) {
                    waterComponent.getWaterAsset().setWaterReflectionTexture(reflectionTexture);
                    waterComponent.getWaterAsset().setWaterRefractionTexture(refraction);
                    waterComponent.getWaterAsset().water.setWaterRefractionDepthTexture(refractionDepth);
                }
=======
            WaterComponent waterComponent = (WaterComponent) go.findComponentByType(Component.Type.WATER);
            if (waterComponent != null) {
                waterComponent.getWaterAsset().setWaterReflectionTexture(reflectionTexture);
                waterComponent.getWaterAsset().setWaterRefractionTexture(refraction);
>>>>>>> 674ccad0
                go.render(delta);
            }
        }
    }

    public void renderDepth(float delta, Vector3 clippingPlane, float clipHeight) {
        for (GameObject go : root.getChildren()) {
            if (go.findComponentByType(Component.Type.WATER) != null)
                continue;
            go.renderDepth(delta, clippingPlane, clipHeight);
        }
    }

    public void update() {
        update(Gdx.graphics.getDeltaTime());
    }

    public void update(float delta) {
        for (GameObject go : root.getChildren()) {
            go.update(delta);
        }
    }

    public Array<GameObject> getGameObjects() {
        return root.getChildren();
    }

    public void addGameObject(GameObject go) {
        root.addChild(go);

        if (containsWater) return;

        Component waterComponent = go.findComponentByType(Component.Type.WATER);
        if (waterComponent != null) {
            containsWater = true;
        }
    }

    public GameObject getSelected() {
        return selected;
    }

    public void setSelected(GameObject selected) {
        this.selected = selected;
    }

    public boolean isContainsWater() {
        return containsWater;
    }

    public void setContainsWater(boolean containsWater) {
        this.containsWater = containsWater;
    }
}<|MERGE_RESOLUTION|>--- conflicted
+++ resolved
@@ -56,20 +56,11 @@
     //todo consider using renderable sorter instead
     public void renderWater(float delta, Texture reflectionTexture, Texture refraction, Texture refractionDepth) {
         for (GameObject go : root.getChildren()) {
-<<<<<<< HEAD
-            if (go.name.contains("Water")) {
-                WaterComponent waterComponent = (WaterComponent) go.findComponentByType(Component.Type.WATER);
-                if (waterComponent != null) {
-                    waterComponent.getWaterAsset().setWaterReflectionTexture(reflectionTexture);
-                    waterComponent.getWaterAsset().setWaterRefractionTexture(refraction);
-                    waterComponent.getWaterAsset().water.setWaterRefractionDepthTexture(refractionDepth);
-                }
-=======
             WaterComponent waterComponent = (WaterComponent) go.findComponentByType(Component.Type.WATER);
             if (waterComponent != null) {
                 waterComponent.getWaterAsset().setWaterReflectionTexture(reflectionTexture);
                 waterComponent.getWaterAsset().setWaterRefractionTexture(refraction);
->>>>>>> 674ccad0
+                waterComponent.getWaterAsset().water.setWaterRefractionDepthTexture(refractionDepth);
                 go.render(delta);
             }
         }
