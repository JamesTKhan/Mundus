--- conflicted
+++ resolved
@@ -68,14 +68,8 @@
 
     public void renderDepth(float delta, Vector3 clippingPlane, float clipHeight, Shader shader) {
         for (GameObject go : root.getChildren()) {
-<<<<<<< HEAD
             if (go.hasWaterComponent) continue;
-            go.renderDepth(delta, clippingPlane, clipHeight);
-=======
-            if (go.findComponentByType(Component.Type.WATER) != null)
-                continue;
             go.renderDepth(delta, clippingPlane, clipHeight, shader);
->>>>>>> 9eaa66aa
         }
     }
 
