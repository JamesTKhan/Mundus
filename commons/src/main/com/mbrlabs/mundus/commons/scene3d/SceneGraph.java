--- conflicted
+++ resolved
@@ -58,19 +58,12 @@
         for (GameObject go : root.getChildren()) {
             if (go.hasWaterComponent) {
                 WaterComponent waterComponent = (WaterComponent) go.findComponentByType(Component.Type.WATER);
-<<<<<<< HEAD
-                waterComponent.getWaterAsset().setWaterReflectionTexture(reflectionTexture);
-                waterComponent.getWaterAsset().setWaterRefractionTexture(refraction);
-                waterComponent.getWaterAsset().setWaterRefractionDepthTexture(refractionDepth);
-                go.render(delta);
-=======
                 if (waterComponent != null) {
                     waterComponent.getWaterAsset().setWaterReflectionTexture(reflectionTexture);
                     waterComponent.getWaterAsset().setWaterRefractionTexture(refraction);
                     waterComponent.getWaterAsset().setWaterRefractionDepthTexture(refractionDepth);
                     go.render(delta);
                 }
->>>>>>> 28e88e6c
             }
         }
     }
