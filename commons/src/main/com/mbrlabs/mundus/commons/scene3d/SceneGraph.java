--- conflicted
+++ resolved
@@ -68,12 +68,7 @@
 
     public void renderDepth(float delta, Vector3 clippingPlane, float clipHeight, Shader shader) {
         for (GameObject go : root.getChildren()) {
-<<<<<<< HEAD
             if (go.hasWaterComponent) continue;
-=======
-            if (go.findComponentByType(Component.Type.WATER) != null)
-                continue;
->>>>>>> 348e8a95
             go.renderDepth(delta, clippingPlane, clipHeight, shader);
         }
     }
