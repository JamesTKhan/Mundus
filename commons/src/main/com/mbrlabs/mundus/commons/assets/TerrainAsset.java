/*
 * Copyright (c) 2016. See AUTHORS file.
 *
 * Licensed under the Apache License, Version 2.0 (the "License");
 * you may not use this file except in compliance with the License.
 * You may obtain a copy of the License at
 *
 *      http://www.apache.org/licenses/LICENSE-2.0
 *
 * Unless required by applicable law or agreed to in writing, software
 * distributed under the License is distributed on an "AS IS" BASIS,
 * WITHOUT WARRANTIES OR CONDITIONS OF ANY KIND, either express or implied.
 * See the License for the specific language governing permissions and
 * limitations under the License.
 */
package com.mbrlabs.mundus.commons.assets;

import com.badlogic.gdx.files.FileHandle;
import com.badlogic.gdx.math.Vector2;
import com.badlogic.gdx.utils.FloatArray;
import com.mbrlabs.mundus.commons.assets.meta.Meta;
import com.mbrlabs.mundus.commons.terrain.SplatMap;
import com.mbrlabs.mundus.commons.terrain.SplatTexture;
import com.mbrlabs.mundus.commons.terrain.Terrain;
import com.mbrlabs.mundus.commons.terrain.TerrainTexture;

import java.io.DataInputStream;
import java.io.EOFException;
import java.io.IOException;
import java.util.Map;

/**
 * @author Marcus Brummer
 * @version 01-10-2016
 */
public class TerrainAsset extends Asset {

    private float[] data;

    // dependencies
    private PixmapTextureAsset splatmap;
    private TextureAsset splatBase;
    private TextureAsset splatR;
    private TextureAsset splatG;
    private TextureAsset splatB;
    private TextureAsset splatA;

    private Terrain terrain;

    public TerrainAsset(Meta meta, FileHandle assetFile) {
        super(meta, assetFile);
    }

    public float[] getData() {
        return data;
    }

    public PixmapTextureAsset getSplatmap() {
        return splatmap;
    }

    public void setSplatmap(PixmapTextureAsset splatmap) {
        this.splatmap = splatmap;
        if (splatmap == null) {
            meta.getTerrain().setSplatmap(null);
        } else {
            meta.getTerrain().setSplatmap(splatmap.getID());
        }
    }

    public TextureAsset getSplatBase() {
        return splatBase;
    }

    public void setSplatBase(TextureAsset splatBase) {
        this.splatBase = splatBase;
        if (splatBase == null) {
            meta.getTerrain().setSplatBase(null);
        } else {
            meta.getTerrain().setSplatBase(splatBase.getID());

        }
    }

    public TextureAsset getSplatR() {
        return splatR;
    }

    public void setSplatR(TextureAsset splatR) {
        this.splatR = splatR;
        if (splatR == null) {
            getMeta().getTerrain().setSplatR(null);
        } else {
            meta.getTerrain().setSplatR(splatR.getID());

        }
    }

    public TextureAsset getSplatG() {
        return splatG;
    }

    public void setSplatG(TextureAsset splatG) {
        this.splatG = splatG;
        if (splatG == null) {
            meta.getTerrain().setSplatG(null);
        } else {
            meta.getTerrain().setSplatG(splatG.getID());
        }
    }

    public TextureAsset getSplatB() {
        return splatB;
    }

    public void setSplatB(TextureAsset splatB) {
        this.splatB = splatB;
        if (splatB == null) {
            meta.getTerrain().setSplatB(null);
        } else {
            meta.getTerrain().setSplatB(splatB.getID());
        }
    }

    public TextureAsset getSplatA() {
        return splatA;
    }

    public void setSplatA(TextureAsset splatA) {
        this.splatA = splatA;
        if (splatA == null) {
            meta.getTerrain().setSplatA(null);
        } else {
            meta.getTerrain().setSplatA(splatA.getID());
        }
    }

    public Terrain getTerrain() {
        return terrain;
    }

    @Override
    public void load() {
        // load height data from terra file
        final FloatArray floatArray = new FloatArray();

        DataInputStream is;
        try {
            is = new DataInputStream(file.read());
            while (is.available() > 0) {
                floatArray.add(is.readFloat());
            }
            is.close();
        } catch (EOFException e) {
            // e.printStackTrace();
        } catch (IOException e) {
            e.printStackTrace();
            return;
        }
        data = floatArray.toArray();

        terrain = new Terrain(meta.getTerrain().getSize(), data);
        terrain.init();
        terrain.updateUvScale(new Vector2(meta.getTerrain().getUv(), meta.getTerrain().getUv()));
        terrain.update();
    }

    @Override
    public void resolveDependencies(Map<String, Asset> assets) {
        // splatmap
        String id = meta.getTerrain().getSplatmap();
        if (id != null && assets.containsKey(id)) {
            setSplatmap((PixmapTextureAsset) assets.get(id));
        }

        // splat channel base
        id = meta.getTerrain().getSplatBase();
        if (id != null && assets.containsKey(id)) {
            setSplatBase((TextureAsset) assets.get(id));
        }

        // splat channel r
        id = meta.getTerrain().getSplatR();
        if (id != null && assets.containsKey(id)) {
            setSplatR((TextureAsset) assets.get(id));
        }

        // splat channel g
        id = meta.getTerrain().getSplatG();
        if (id != null && assets.containsKey(id)) {
            setSplatG((TextureAsset) assets.get(id));
        }

        // splat channel b
        id = meta.getTerrain().getSplatB();
        if (id != null && assets.containsKey(id)) {
            setSplatB((TextureAsset) assets.get(id));
        }

        // splat channel a
        id = meta.getTerrain().getSplatA();
        if (id != null && assets.containsKey(id)) {
            setSplatA((TextureAsset) assets.get(id));
        }
    }

    @Override
    public void applyDependencies() {
        TerrainTexture terrainTexture = terrain.getTerrainTexture();

        if (splatmap == null) {
            terrainTexture.setSplatmap(null);
        } else {
            terrainTexture.setSplatmap(new SplatMap(splatmap));
        }
        if (splatBase == null) {
            terrainTexture.removeTexture(SplatTexture.Channel.BASE);
        } else {
            terrainTexture.setSplatTexture(new SplatTexture(SplatTexture.Channel.BASE, splatBase));
        }
        if (splatR == null) {
            terrainTexture.removeTexture(SplatTexture.Channel.R);
        } else {
            terrainTexture.setSplatTexture(new SplatTexture(SplatTexture.Channel.R, splatR));
        }
        if (splatG == null) {
            terrainTexture.removeTexture(SplatTexture.Channel.G);
        } else {
            terrainTexture.setSplatTexture(new SplatTexture(SplatTexture.Channel.G, splatG));
        }
        if (splatB == null) {
            terrainTexture.removeTexture(SplatTexture.Channel.B);
        } else {
            terrainTexture.setSplatTexture(new SplatTexture(SplatTexture.Channel.B, splatB));
        }
        if (splatA == null) {
            terrainTexture.removeTexture(SplatTexture.Channel.A);
        } else {
            terrainTexture.setSplatTexture(new SplatTexture(SplatTexture.Channel.A, splatA));
        }

        terrain.update();
    }

    @Override
    public void dispose() {

    }

<<<<<<< HEAD
    @Override
    public boolean usesAsset(Asset assetToCheck) {
        if (assetToCheck == splatmap)
            return true;

        // does the splatmap use the asset
        if (assetToCheck instanceof TextureAsset) {
            for (Map.Entry<SplatTexture.Channel, SplatTexture> texture : terrain.getTerrainTexture().getTextures().entrySet()) {
                if (texture.getValue().texture.getFile().path().equals(assetToCheck.getFile().path())) {
                    return true;
                }
            }
        }

        return false;
=======
    public void updateUvScale(Vector2 uvScale) {
        terrain.updateUvScale(uvScale);
        terrain.update();
        meta.getTerrain().setUv(uvScale.x);
>>>>>>> 6d78fbf8
    }
}<|MERGE_RESOLUTION|>--- conflicted
+++ resolved
@@ -247,7 +247,12 @@
 
     }
 
-<<<<<<< HEAD
+    public void updateUvScale(Vector2 uvScale) {
+        terrain.updateUvScale(uvScale);
+        terrain.update();
+        meta.getTerrain().setUv(uvScale.x);
+    }
+
     @Override
     public boolean usesAsset(Asset assetToCheck) {
         if (assetToCheck == splatmap)
@@ -263,11 +268,5 @@
         }
 
         return false;
-=======
-    public void updateUvScale(Vector2 uvScale) {
-        terrain.updateUvScale(uvScale);
-        terrain.update();
-        meta.getTerrain().setUv(uvScale.x);
->>>>>>> 6d78fbf8
     }
 }