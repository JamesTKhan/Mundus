/*
 * Copyright (c) 2016. See AUTHORS file.
 *
 * Licensed under the Apache License, Version 2.0 (the "License");
 * you may not use this file except in compliance with the License.
 * You may obtain a copy of the License at
 *
 *      http://www.apache.org/licenses/LICENSE-2.0
 *
 * Unless required by applicable law or agreed to in writing, software
 * distributed under the License is distributed on an "AS IS" BASIS,
 * WITHOUT WARRANTIES OR CONDITIONS OF ANY KIND, either express or implied.
 * See the License for the specific language governing permissions and
 * limitations under the License.
 */

package com.mbrlabs.mundus.commons.shaders;

import com.badlogic.gdx.graphics.Camera;
import com.badlogic.gdx.graphics.GL20;
import com.badlogic.gdx.graphics.g3d.Renderable;
import com.badlogic.gdx.graphics.g3d.Shader;
import com.badlogic.gdx.graphics.g3d.attributes.ColorAttribute;
import com.badlogic.gdx.graphics.g3d.attributes.FloatAttribute;
import com.badlogic.gdx.graphics.g3d.attributes.TextureAttribute;
import com.badlogic.gdx.graphics.g3d.utils.RenderContext;
import com.badlogic.gdx.graphics.glutils.ShaderProgram;
import com.badlogic.gdx.math.Matrix3;
import com.mbrlabs.mundus.commons.env.Fog;
import com.mbrlabs.mundus.commons.env.MundusEnvironment;
import com.mbrlabs.mundus.commons.utils.ShaderUtils;

/**
 * @author Marcus Brummer
 * @version 22-11-2015
 */
public class ModelShader extends LightShader {

    private static final String VERTEX_SHADER = "com/mbrlabs/mundus/commons/shaders/model.vert.glsl";
    private static final String FRAGMENT_SHADER = "com/mbrlabs/mundus/commons/shaders/model.frag.glsl";

    // ============================ MATERIALS ============================
    protected final int UNIFORM_MATERIAL_DIFFUSE_TEXTURE = register(new Uniform("u_diffuseTexture"));
    protected final int UNIFORM_MATERIAL_DIFFUSE_USE_TEXTURE = register(new Uniform("u_diffuseUseTexture"));
    protected final int UNIFORM_MATERIAL_NORMAL_TEXTURE = register(new Uniform("u_normalTexture"));
    protected final int UNIFORM_MATERIAL_NORMAL_USE_TEXTURE = register(new Uniform("u_useNormalMap"));


    // ============================ MATRICES & CAM POSITION ============================
    protected final int UNIFORM_PROJ_VIEW_MATRIX = register(new Uniform("u_projViewMatrix"));
    protected final int UNIFORM_TRANS_MATRIX = register(new Uniform("u_transMatrix"));
    protected final int UNIFORM_NORMAL_MATRIX = register(new Uniform("u_normalMatrix"));
    protected final int UNIFORM_CAM_POS = register(new Uniform("u_camPos"));

    // ============================ FOG ============================
    protected final int UNIFORM_FOG_DENSITY = register(new Uniform("u_fogDensity"));
    protected final int UNIFORM_FOG_GRADIENT = register(new Uniform("u_fogGradient"));
    protected final int UNIFORM_FOG_COLOR = register(new Uniform("u_fogColor"));

<<<<<<< HEAD
    private final ShaderProgram program;
=======
    private final Matrix3 tmpM = new Matrix3();

    private ShaderProgram program;
>>>>>>> 59fd0f70

    public ModelShader() {
        program = ShaderUtils.compile(VERTEX_SHADER, FRAGMENT_SHADER, this);
    }

    @Override
    public void init() {
        super.init(program, null);
    }

    @Override
    public int compareTo(Shader other) {
        return 0;
    }

    @Override
    public boolean canRender(Renderable instance) {
        return true;
    }

    @Override
    public void begin(Camera camera, RenderContext context) {
        this.context = context;
        context.begin();

        this.context.setCullFace(GL20.GL_BACK);
        this.context.setDepthTest(GL20.GL_LEQUAL, 0f, 1f);
        this.context.setDepthMask(true);

        program.bind();

        set(UNIFORM_PROJ_VIEW_MATRIX, camera.combined);
        set(UNIFORM_CAM_POS, camera.position);
    }

    @Override
    public void render(Renderable renderable) {
        super.render(renderable);

        final MundusEnvironment env = (MundusEnvironment) renderable.environment;

        setLights(env);
        setShadows(env);
        set(UNIFORM_TRANS_MATRIX, renderable.worldTransform);
        set(UNIFORM_NORMAL_MATRIX, tmpM.set(renderable.worldTransform).inv().transpose());

        // texture uniform
        TextureAttribute diffuseTexture = ((TextureAttribute) (renderable.material.get(TextureAttribute.Diffuse)));
        TextureAttribute normalMap = ((TextureAttribute) (renderable.material.get(TextureAttribute.Normal)));
        ColorAttribute diffuseColor = ((ColorAttribute) (renderable.material.get(ColorAttribute.Diffuse)));

        if (diffuseTexture != null) {
            set(UNIFORM_MATERIAL_DIFFUSE_TEXTURE, diffuseTexture.textureDescription.texture);
            set(UNIFORM_MATERIAL_DIFFUSE_USE_TEXTURE, 1);
        } else {
            set(UNIFORM_MATERIAL_DIFFUSE_USE_TEXTURE, 0);
        }

        if (normalMap != null) {
            set(UNIFORM_MATERIAL_NORMAL_TEXTURE, normalMap.textureDescription.texture);
            set(UNIFORM_MATERIAL_NORMAL_USE_TEXTURE, 1);
        } else {
            set(UNIFORM_MATERIAL_NORMAL_USE_TEXTURE, 0);
        }

        set(UNIFORM_USE_MATERIAL, 1); // Use material for lighting
        set(UNIFORM_MATERIAL_DIFFUSE_COLOR, diffuseColor.color.r, diffuseColor.color.g, diffuseColor.color.b);

        // shininess
        if (renderable.material.has(FloatAttribute.Shininess)) {
            float shininess = ((FloatAttribute) renderable.material.get(FloatAttribute.Shininess)).value;

            if (shininess > 0f) {
                set(UNIFORM_MATERIAL_SHININESS, shininess);
                set(UNIFORM_USE_SPECULAR, 1);
            } else {
                set(UNIFORM_USE_SPECULAR, 0);
            }

        } else {
            set(UNIFORM_USE_SPECULAR, 0);
        }

        // Fog
        final Fog fog = env.getFog();
        if (fog == null) {
            set(UNIFORM_FOG_DENSITY, 0f);
            set(UNIFORM_FOG_GRADIENT, 0f);
        } else {
            set(UNIFORM_FOG_DENSITY, fog.density);
            set(UNIFORM_FOG_GRADIENT, fog.gradient);
            set(UNIFORM_FOG_COLOR, fog.color);
        }

        // bind attributes, bind mesh & render; then unbinds everything
        renderable.meshPart.render(program);
    }

    @Override
    public void end() {
        context.end();
    }

    @Override
    public void dispose() {
        program.dispose();
    }
}<|MERGE_RESOLUTION|>--- conflicted
+++ resolved
@@ -57,13 +57,9 @@
     protected final int UNIFORM_FOG_GRADIENT = register(new Uniform("u_fogGradient"));
     protected final int UNIFORM_FOG_COLOR = register(new Uniform("u_fogColor"));
 
-<<<<<<< HEAD
-    private final ShaderProgram program;
-=======
     private final Matrix3 tmpM = new Matrix3();
 
-    private ShaderProgram program;
->>>>>>> 59fd0f70
+    private final ShaderProgram program;
 
     public ModelShader() {
         program = ShaderUtils.compile(VERTEX_SHADER, FRAGMENT_SHADER, this);
