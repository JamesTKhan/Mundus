--- conflicted
+++ resolved
@@ -57,13 +57,8 @@
     protected final int UNIFORM_FOG_GRADIENT = register(new Uniform("u_fogGradient"));
     protected final int UNIFORM_FOG_COLOR = register(new Uniform("u_fogColor"));
 
-<<<<<<< HEAD
+    private final ShaderProgram program;
     private final Matrix3 tmpM = new Matrix3();
-
-    private ShaderProgram program;
-=======
-    private final ShaderProgram program;
->>>>>>> 398d9b97
 
     public ModelShader() {
         program = ShaderUtils.compile(VERTEX_SHADER, FRAGMENT_SHADER, this);
