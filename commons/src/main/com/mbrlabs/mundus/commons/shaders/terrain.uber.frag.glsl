--- conflicted
+++ resolved
@@ -112,19 +112,18 @@
 varying vec2 v_texCoord0;
 varying float v_clipDistance;
 
-<<<<<<< HEAD
 float normalizeRange(float value, float minValue, float maxValue) {
     float weight = max(minValue, value);
     weight = min(maxValue, weight);
     weight -= minValue;
     weight /= maxValue - minValue; // Normalizes to 0.0-1.0 range
     return weight;
-=======
+}
+
 // Brings the normal from [0, 1] to [-1, 1]
 vec3 unpackNormal(vec3 normal)
 {
     return normalize(normal * 2.0 - 1.0);
->>>>>>> 6ac57fd3
 }
 
 void main(void) {
@@ -134,8 +133,9 @@
     // Terrains always have a base texture, so we sample it first
     gl_FragColor = texture2D(u_baseTexture, v_texCoord0);
 
-<<<<<<< HEAD
-    vec3 normal = texture2D(u_texture_base_normal, v_texCoord0).rgb;
+    #ifdef baseNormalFlag
+        normal = unpackNormal(texture2D(u_texture_base_normal, v_texCoord0).rgb);
+    #endif
 
     #ifdef heightLayer
     for (int i = 0 ; i < maxLayers; i++) {
@@ -164,10 +164,6 @@
         gl_FragColor = mix(gl_FragColor, texture2D(u_slopeLayers[i].texture, v_texCoord0), slopeBlend);
         normal = mix(normal, texture2D(u_slopeLayers[i].normalTexture, v_texCoord0).rgb, slopeBlend);
     }
-=======
-    #ifdef baseNormalFlag
-        normal = unpackNormal(texture2D(u_texture_base_normal, v_texCoord0).rgb);
->>>>>>> 6ac57fd3
     #endif
 
     // Mix splat textures
