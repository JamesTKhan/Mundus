/*
 * Copyright (c) 2016. See AUTHORS file.
 *
 * Licensed under the Apache License, Version 2.0 (the "License");
 * you may not use this file except in compliance with the License.
 * You may obtain a copy of the License at
 *
 *        http://www.apache.org/licenses/LICENSE-2.0
 *
 * Unless required by applicable law or agreed to in writing, software
 * distributed under the License is distributed on an "AS IS" BASIS,
 * WITHOUT WARRANTIES OR CONDITIONS OF ANY KIND, either express or implied.
 * See the License for the specific language governing permissions and
 * limitations under the License.
 */

#include "compat.glsl"
#include "light.glsl"
#include "utils.glsl"
#ifdef triplanarFlag
#include "triplanar.glsl"
#endif

// Just stops the static analysis from complaining
#ifndef MED
#define MED
#endif

#define PI 3.1415926535897932384626433832795

const MED vec4 COLOR_TURQUOISE = vec4(0,0.714,0.586, 1.0);
const MED vec4 COLOR_WHITE = vec4(1,1,1, 1.0);
const MED vec4 COLOR_DARK = vec4(0.05,0.05,0.05, 1.0);
const MED vec4 COLOR_BRIGHT = vec4(0.8,0.8,0.8, 1.0);
const MED vec4 COLOR_BRUSH = vec4(0.4,0.4,0.4, 0.4);

// splat textures
uniform sampler2D u_baseTexture;

#ifdef baseNormalFlag
uniform sampler2D u_texture_base_normal;
#endif

#ifdef splatFlag
    varying vec2 v_splatPosition;
    uniform sampler2D u_texture_splat;

    #ifdef splatRFlag
    uniform sampler2D u_texture_r;
    #endif
    #ifdef splatGFlag
    uniform sampler2D u_texture_g;
    #endif
    #ifdef splatBFlag
    uniform sampler2D u_texture_b;
    #endif
    #ifdef splatAFlag
    uniform sampler2D u_texture_a;
    #endif

    #ifdef splatRNormalFlag
    uniform sampler2D u_texture_r_normal;
    #endif
    #ifdef splatGNormalFlag
    uniform sampler2D u_texture_g_normal;
    #endif
    #ifdef splatBNormalFlag
    uniform sampler2D u_texture_b_normal;
    #endif
    #ifdef splatANormalFlag
    uniform sampler2D u_texture_a_normal;
    #endif

#endif // splatFlag

#ifdef fogFlag
uniform vec3 u_fogEquation;
uniform MED vec4 u_fogColor;
#endif

// mouse picking
#ifdef PICKER
uniform vec3 u_pickerPos;
uniform float u_pickerRadius;
uniform int u_pickerActive;
varying vec3 v_pos;
#endif

varying mat3 v_TBN;
varying vec2 v_texCoord0;
varying float v_clipDistance;

void main(void) {
    if ( v_clipDistance < 0.0 )
        discard;

    vec3 normal;

    #ifdef triplanarFlag
        // calculate triplanar blending weights
        vec3 triblend = clamp(pow(abs(v_TBN[2]), vec3(4.0)), vec3(0.0, 0.0, 0.0), vec3(1.0, 1.0, 1.0));
        triblend /= dot(triblend, vec3(1.0,1.0,1.0));

        gl_FragColor = triplanar(u_baseTexture, v_worldPos, triblend);
        #ifdef baseNormalFlag
            normal = triplanarNormal(u_texture_base_normal, v_worldPos, triblend);
        #else
            normal = v_TBN[2].xyz;
        #endif
    #else // end triplanarFlag
        gl_FragColor = texture2D(u_baseTexture, v_texCoord0);
        #ifdef baseNormalFlag
            normal = unpackNormal(texture2D(u_texture_base_normal, v_texCoord0).rgb);
        #endif
    #endif

    // Mix splat textures
    #ifdef splatFlag
    vec4 splat = texture2D(u_texture_splat, v_splatPosition);
<<<<<<< HEAD
    vec3 splatNormal;

        #ifdef triplanarFlag
            #ifdef splatRFlag
                gl_FragColor = mix(gl_FragColor, triplanar(u_texture_r, v_worldPos, triblend), splat.r);
                #ifdef splatRNormalFlag
                    splatNormal += triplanarNormal(u_texture_r_normal, v_worldPos, triblend) * splat.r;
                #else
                    splat.r = 0.0;
                #endif
            #endif
            #ifdef splatGFlag
                gl_FragColor = mix(gl_FragColor, triplanar(u_texture_g, v_worldPos, triblend), splat.g);
                #ifdef splatGNormalFlag
                    splatNormal += triplanarNormal(u_texture_g_normal, v_worldPos, triblend) * splat.g;
                #else
                    splat.g = 0.0;
                #endif
            #endif
            #ifdef splatBFlag
                gl_FragColor = mix(gl_FragColor, texture2D(u_texture_b, v_texCoord0), splat.b);
                #ifdef splatBNormalFlag
                    splatNormal += triplanarNormal(u_texture_b_normal, v_worldPos, triblend) * splat.b;
                #else
                    splat.b = 0.0;
                #endif
            #endif
            #ifdef splatAFlag
                gl_FragColor = mix(gl_FragColor, texture2D(u_texture_a, v_texCoord0), splat.a);
                #ifdef splatANormalFlag
                    splatNormal += triplanarNormal(u_texture_a_normal, v_worldPos, triblend) * splat.a;
                #else
                    splat.a = 0.0;
                #endif
            #endif
=======
        #ifdef splatRFlag
            vec4 colorR = texture2D(u_texture_r, v_texCoord0);
            gl_FragColor = mix(gl_FragColor, mix(gl_FragColor, colorR, splat.r), colorR.a);
        #endif
        #ifdef splatGFlag
            vec4 colorG = texture2D(u_texture_g, v_texCoord0);
            gl_FragColor = mix(gl_FragColor, mix(gl_FragColor, colorG, splat.g), colorG.a);
        #endif
        #ifdef splatBFlag
            vec4 colorB = texture2D(u_texture_b, v_texCoord0);
            gl_FragColor = mix(gl_FragColor, mix(gl_FragColor, colorB, splat.b), colorB.a);
    #endif
        #ifdef splatAFlag
            vec4 colorA = texture2D(u_texture_a, v_texCoord0);
            gl_FragColor = mix(gl_FragColor, mix(gl_FragColor, colorA, splat.a), colorA.a);
    #endif
>>>>>>> 6ac57fd3

        #else
            // Standard non-triplanar splatting
            #ifdef splatRFlag
                gl_FragColor = mix(gl_FragColor, texture2D(u_texture_r, v_texCoord0), splat.r);
            #endif
            #ifdef splatGFlag
                gl_FragColor = mix(gl_FragColor, texture2D(u_texture_g, v_texCoord0), splat.g);
            #endif
            #ifdef splatBFlag
                gl_FragColor = mix(gl_FragColor, texture2D(u_texture_b, v_texCoord0), splat.b);
            #endif
            #ifdef splatAFlag
                gl_FragColor = mix(gl_FragColor, texture2D(u_texture_a, v_texCoord0), splat.a);
            #endif

            #ifdef normalTextureFlag
                // Splat normals
                #ifdef splatRNormalFlag
                    splatNormal += unpackNormal(texture2D(u_texture_r_normal, v_texCoord0).rgb) * splat.r;
                #endif
                #ifdef splatGNormalFlag
                    splatNormal += unpackNormal(texture2D(u_texture_g_normal, v_texCoord0).rgb) * splat.g;
                #endif
                #ifdef splatBNormalFlag
                    splatNormal += unpackNormal(texture2D(u_texture_b_normal, v_texCoord0).rgb) * splat.b;
                #endif
                #ifdef splatANormalFlag
                    splatNormal += unpackNormal(texture2D(u_texture_a_normal, v_texCoord0).rgb) * splat.a;
                #endif
            #endif
        #endif // end triplanarFlag

        // The base normal should only be visible when the sum of the splat weights is less than 1.0
        float normalBlendFactor = (1.0 - splat.r - splat.g - splat.b - splat.a);
        normal = normalize((normal * normalBlendFactor) + splatNormal);
    #endif // end splatFlag

    #ifdef normalTextureFlag
        // Tangent to world space
        normal = normalize(v_TBN * normal);
    #else
        normal = normalize(v_TBN[2].xyz);
    #endif

    // =================================================================
    //                          Lighting
    // =================================================================
    vec4 totalLight = CalcDirectionalLight(normal);

    for (int i = 0 ; i < numPointLights ; i++) {
        if (i >= u_activeNumPointLights){break;}
        totalLight += CalcPointLight(u_pointLights[i], normal);
    }

    for (int i = 0; i < numSpotLights; i++) {
        if (i >= u_activeNumSpotLights){break;}
        totalLight += CalcSpotLight(u_spotLights[i], normal);
    }

    gl_FragColor *= totalLight;
    // =================================================================
    //                          /Lighting
    // =================================================================

    #ifdef fogFlag
    // fog
    vec3 surfaceToCamera = u_cameraPosition.xyz - v_worldPos;
    float eyeDistance = length(surfaceToCamera);

    float fog = (eyeDistance - u_fogEquation.x) / (u_fogEquation.y - u_fogEquation.x);
    fog = clamp(fog, 0.0, 1.0);
    fog = pow(fog, u_fogEquation.z);

    gl_FragColor.rgb = mix(gl_FragColor.rgb, u_fogColor.rgb, fog * u_fogColor.a);
    #endif

    #ifdef PICKER
    if(u_pickerActive == 1) {
        float dist = distance(u_pickerPos, v_pos);
        if(dist <= u_pickerRadius) {
            float gradient = (u_pickerRadius - dist + 0.01) / u_pickerRadius;
            gradient = 1.0 - clamp(cos(gradient * PI), 0.0, 1.0);
            gl_FragColor += COLOR_BRUSH * gradient;
        }
    }
    #endif

}<|MERGE_RESOLUTION|>--- conflicted
+++ resolved
@@ -16,10 +16,6 @@
 
 #include "compat.glsl"
 #include "light.glsl"
-#include "utils.glsl"
-#ifdef triplanarFlag
-#include "triplanar.glsl"
-#endif
 
 // Just stops the static analysis from complaining
 #ifndef MED
@@ -86,9 +82,17 @@
 varying vec3 v_pos;
 #endif
 
+// light
 varying mat3 v_TBN;
+
 varying vec2 v_texCoord0;
 varying float v_clipDistance;
+
+// Brings the normal from [0, 1] to [-1, 1]
+vec3 unpackNormal(vec3 normal)
+{
+    return normalize(normal * 2.0 - 1.0);
+}
 
 void main(void) {
     if ( v_clipDistance < 0.0 )
@@ -96,64 +100,15 @@
 
     vec3 normal;
 
-    #ifdef triplanarFlag
-        // calculate triplanar blending weights
-        vec3 triblend = clamp(pow(abs(v_TBN[2]), vec3(4.0)), vec3(0.0, 0.0, 0.0), vec3(1.0, 1.0, 1.0));
-        triblend /= dot(triblend, vec3(1.0,1.0,1.0));
-
-        gl_FragColor = triplanar(u_baseTexture, v_worldPos, triblend);
-        #ifdef baseNormalFlag
-            normal = triplanarNormal(u_texture_base_normal, v_worldPos, triblend);
-        #else
-            normal = v_TBN[2].xyz;
-        #endif
-    #else // end triplanarFlag
-        gl_FragColor = texture2D(u_baseTexture, v_texCoord0);
-        #ifdef baseNormalFlag
-            normal = unpackNormal(texture2D(u_texture_base_normal, v_texCoord0).rgb);
-        #endif
+    gl_FragColor = texture2D(u_baseTexture, v_texCoord0);
+
+    #ifdef baseNormalFlag
+        normal = unpackNormal(texture2D(u_texture_base_normal, v_texCoord0).rgb);
     #endif
 
     // Mix splat textures
     #ifdef splatFlag
     vec4 splat = texture2D(u_texture_splat, v_splatPosition);
-<<<<<<< HEAD
-    vec3 splatNormal;
-
-        #ifdef triplanarFlag
-            #ifdef splatRFlag
-                gl_FragColor = mix(gl_FragColor, triplanar(u_texture_r, v_worldPos, triblend), splat.r);
-                #ifdef splatRNormalFlag
-                    splatNormal += triplanarNormal(u_texture_r_normal, v_worldPos, triblend) * splat.r;
-                #else
-                    splat.r = 0.0;
-                #endif
-            #endif
-            #ifdef splatGFlag
-                gl_FragColor = mix(gl_FragColor, triplanar(u_texture_g, v_worldPos, triblend), splat.g);
-                #ifdef splatGNormalFlag
-                    splatNormal += triplanarNormal(u_texture_g_normal, v_worldPos, triblend) * splat.g;
-                #else
-                    splat.g = 0.0;
-                #endif
-            #endif
-            #ifdef splatBFlag
-                gl_FragColor = mix(gl_FragColor, texture2D(u_texture_b, v_texCoord0), splat.b);
-                #ifdef splatBNormalFlag
-                    splatNormal += triplanarNormal(u_texture_b_normal, v_worldPos, triblend) * splat.b;
-                #else
-                    splat.b = 0.0;
-                #endif
-            #endif
-            #ifdef splatAFlag
-                gl_FragColor = mix(gl_FragColor, texture2D(u_texture_a, v_texCoord0), splat.a);
-                #ifdef splatANormalFlag
-                    splatNormal += triplanarNormal(u_texture_a_normal, v_worldPos, triblend) * splat.a;
-                #else
-                    splat.a = 0.0;
-                #endif
-            #endif
-=======
         #ifdef splatRFlag
             vec4 colorR = texture2D(u_texture_r, v_texCoord0);
             gl_FragColor = mix(gl_FragColor, mix(gl_FragColor, colorR, splat.r), colorR.a);
@@ -170,47 +125,32 @@
             vec4 colorA = texture2D(u_texture_a, v_texCoord0);
             gl_FragColor = mix(gl_FragColor, mix(gl_FragColor, colorA, splat.a), colorA.a);
     #endif
->>>>>>> 6ac57fd3
-
-        #else
-            // Standard non-triplanar splatting
-            #ifdef splatRFlag
-                gl_FragColor = mix(gl_FragColor, texture2D(u_texture_r, v_texCoord0), splat.r);
-            #endif
-            #ifdef splatGFlag
-                gl_FragColor = mix(gl_FragColor, texture2D(u_texture_g, v_texCoord0), splat.g);
-            #endif
-            #ifdef splatBFlag
-                gl_FragColor = mix(gl_FragColor, texture2D(u_texture_b, v_texCoord0), splat.b);
-            #endif
-            #ifdef splatAFlag
-                gl_FragColor = mix(gl_FragColor, texture2D(u_texture_a, v_texCoord0), splat.a);
-            #endif
-
-            #ifdef normalTextureFlag
-                // Splat normals
-                #ifdef splatRNormalFlag
-                    splatNormal += unpackNormal(texture2D(u_texture_r_normal, v_texCoord0).rgb) * splat.r;
-                #endif
-                #ifdef splatGNormalFlag
-                    splatNormal += unpackNormal(texture2D(u_texture_g_normal, v_texCoord0).rgb) * splat.g;
-                #endif
-                #ifdef splatBNormalFlag
-                    splatNormal += unpackNormal(texture2D(u_texture_b_normal, v_texCoord0).rgb) * splat.b;
-                #endif
-                #ifdef splatANormalFlag
-                    splatNormal += unpackNormal(texture2D(u_texture_a_normal, v_texCoord0).rgb) * splat.a;
-                #endif
-            #endif
-        #endif // end triplanarFlag
-
-        // The base normal should only be visible when the sum of the splat weights is less than 1.0
-        float normalBlendFactor = (1.0 - splat.r - splat.g - splat.b - splat.a);
-        normal = normalize((normal * normalBlendFactor) + splatNormal);
-    #endif // end splatFlag
+
+        #ifdef normalTextureFlag
+            vec3 splatNormal = vec3(0.0);
+            // Splat normals
+            #ifdef splatRNormalFlag
+                splatNormal += unpackNormal(texture2D(u_texture_r_normal, v_texCoord0).rgb) * splat.r;
+            #endif
+            #ifdef splatGNormalFlag
+                splatNormal += unpackNormal(texture2D(u_texture_g_normal, v_texCoord0).rgb) * splat.g;
+            #endif
+            #ifdef splatBNormalFlag
+                splatNormal += unpackNormal(texture2D(u_texture_b_normal, v_texCoord0).rgb) * splat.b;
+            #endif
+            #ifdef splatANormalFlag
+                splatNormal += unpackNormal(texture2D(u_texture_a_normal, v_texCoord0).rgb) * splat.a;
+            #endif
+
+            // The base normal should only be visible when the sum of the splat weights is less than 1.0
+            float normalBlendFactor = (1.0 - splat.r - splat.g - splat.b - splat.a);
+            normal = normalize((normal * normalBlendFactor) + splatNormal);
+        #endif
+
+    #endif
 
     #ifdef normalTextureFlag
-        // Tangent to world space
+        // Apply TBN matrix to tangent space normal to get world space normal
         normal = normalize(v_TBN * normal);
     #else
         normal = normalize(v_TBN[2].xyz);
