--- conflicted
+++ resolved
@@ -62,18 +62,16 @@
     v_normal = normalize((u_transMatrix * vec4(a_normal, 0.0)).xyz);
     v_worldPos = worldPos.xyz;
 
-<<<<<<< HEAD
     vec4 spos = u_shadowMapProjViewTrans * worldPos;
     v_shadowMapUv.xy = (spos.xy / spos.w) * 0.5 + 0.5;
     v_shadowMapUv.z = min(spos.z * 0.5 + 0.5, 0.998);
-=======
+
     // Logic for Tangent/Bi-tangent/Normal from gdx-gltf
     vec3 tangent = a_tangent.xyz;
     vec3 normalW = normalize(vec3(u_normalMatrix * a_normal.xyz));
     vec3 tangentW = normalize(vec3(u_transMatrix * vec4(tangent, 0.0)));
     vec3 bitangentW = cross(normalW, tangentW) * a_tangent.w;
     v_TBN = mat3(tangentW, bitangentW, normalW);
->>>>>>> 59fd0f70
 
     // =================================================================
     //                          /Lighting
