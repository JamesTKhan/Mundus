--- conflicted
+++ resolved
@@ -17,12 +17,9 @@
 package com.mbrlabs.mundus.commons;
 
 import com.badlogic.gdx.Gdx;
-<<<<<<< HEAD
 import com.badlogic.gdx.Input;
-=======
 import com.badlogic.gdx.graphics.Color;
 import com.badlogic.gdx.graphics.Cubemap;
->>>>>>> 348e8a95
 import com.badlogic.gdx.graphics.GL20;
 import com.badlogic.gdx.graphics.PerspectiveCamera;
 import com.badlogic.gdx.graphics.Pixmap;
@@ -113,8 +110,6 @@
 
         setShadowQuality(ShadowResolution.DEFAULT_SHADOW_RESOLUTION);
 
-        setShadowQuality(ShadowResolution.DEFAULT_SHADOW_RESOLUTION);
-
         sceneGraph = new SceneGraph(this);
     }
 
@@ -161,9 +156,8 @@
 
         renderSkybox();
         renderShadowMap(delta);
-<<<<<<< HEAD
+        renderWater(delta);
         renderObjects(delta);
-        renderWater(delta);
 
         if (physicsSystem != null) {
             physicsSystem.drawDebug(cam);
@@ -200,10 +194,6 @@
         if (!physicsSystem.isBodiesInitialized()) {
             physicsSystem.initializePhysicsComponents(sceneGraph.getGameObjects());
         }
-=======
-        renderWater(delta);
-        renderObjects(delta);
->>>>>>> 348e8a95
     }
 
     private void renderObjects(float delta) {
@@ -237,11 +227,7 @@
         }
 
         DirectionalLight light = LightUtils.getDirectionalLight(environment);
-<<<<<<< HEAD
-        if (light == null) return;
-=======
         if (light == null || !light.castsShadows) return;
->>>>>>> 348e8a95
 
         shadowMapper.setCenter(cam.position);
         shadowMapper.begin(light.direction);
@@ -334,10 +320,10 @@
         return shadowMapper;
     }
 
-<<<<<<< HEAD
     public BulletPhysicsSystem getPhysicsSystem() {
         return physicsSystem;
-=======
+    }
+
     public void setShadowMapper(ShadowMapper shadowMapperToSet) {
         if (shadowMapper != null) {
             shadowMapper.dispose();
@@ -345,7 +331,6 @@
 
         this.shadowMapper = shadowMapperToSet;
         environment.shadowMap = shadowMapperToSet;
->>>>>>> 348e8a95
     }
 
     public void setDepthShader(DepthShader depthShader) {
@@ -377,11 +362,7 @@
         if (light == null || shadowResolution == null) return;
 
         if (shadowMapper == null) {
-<<<<<<< HEAD
-            shadowMapper = new ShadowMapper(shadowResolution, 512, 512, cam.near, cam.far);
-=======
             shadowMapper = new ShadowMapper(shadowResolution);
->>>>>>> 348e8a95
         } else {
             shadowMapper.setShadowResolution(shadowResolution);
         }
