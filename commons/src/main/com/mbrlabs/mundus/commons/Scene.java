--- conflicted
+++ resolved
@@ -114,8 +114,6 @@
 
         setShadowQuality(ShadowResolution.DEFAULT_SHADOW_RESOLUTION);
 
-        setShadowQuality(ShadowResolution.DEFAULT_SHADOW_RESOLUTION);
-
         sceneGraph = new SceneGraph(this);
     }
 
@@ -155,10 +153,6 @@
 
         renderSkybox();
         renderShadowMap(delta);
-<<<<<<< HEAD
-=======
-        renderObjects(delta);
->>>>>>> ff86b324
         renderWater(delta);
         renderObjects(delta);
     }
@@ -194,11 +188,7 @@
         }
 
         DirectionalLight light = LightUtils.getDirectionalLight(environment);
-<<<<<<< HEAD
-        if (light == null) return;
-=======
         if (light == null || !light.castsShadows) return;
->>>>>>> ff86b324
 
         shadowMapper.setCenter(cam.position);
         shadowMapper.begin(light.direction);
@@ -320,11 +310,7 @@
         if (light == null || shadowResolution == null) return;
 
         if (shadowMapper == null) {
-<<<<<<< HEAD
-            shadowMapper = new ShadowMapper(shadowResolution, 512, 512, cam.near, cam.far);
-=======
             shadowMapper = new ShadowMapper(shadowResolution, 512, 512, cam.near, 800);
->>>>>>> ff86b324
         } else {
             shadowMapper.setShadowResolution(shadowResolution);
         }
