--- conflicted
+++ resolved
@@ -62,11 +62,11 @@
  */
 public class Scene implements Disposable {
     public static boolean isRuntime = true;
-    private MundusDirectionalShadowLight dirLight;
 
     // FBO Depth Attachment index for MRT FBO
     private static final int DEPTH_ATTACHMENT = 1;
 
+    private MundusDirectionalShadowLight dirLight;
     private String name;
     private long id;
 
@@ -178,17 +178,11 @@
         modelCacheManager.update(delta);
 
         if (sceneGraph.isContainsWater()) {
-<<<<<<< HEAD
-            captureDepth();
+            if (!Gdx.graphics.isGL30Available()) {
+                captureDepth();
+            }
             captureReflectionFBO();
             captureRefractionFBO();
-=======
-            if (!Gdx.graphics.isGL30Available()) {
-                captureDepth(delta);
-            }
-            captureReflectionFBO(delta);
-            captureRefractionFBO(delta);
->>>>>>> 2441c153
         }
 
         renderShadowMap();
@@ -206,24 +200,10 @@
         batch.render(modelCacheManager.modelCache, environment);
     }
 
-<<<<<<< HEAD
     private void setClippingPlane(Vector3 plane, float clipHeight) {
         environment.setClippingHeight(clipHeight);
         environment.getClippingPlane().set(plane);
     }
-=======
-    protected void renderWater(float delta) {
-        if (sceneGraph.isContainsWater()) {
-            Texture refraction = settings.enableWaterRefractions ? fboWaterRefraction.getColorBufferTexture() : null;
-            Texture reflection = settings.enableWaterReflections ? fboWaterReflection.getColorBufferTexture() : null;
-
-            Texture refractionDepth;
-            if (Gdx.graphics.isGL30Available()) {
-                refractionDepth = fboWaterRefraction.getTextureAttachments().get(DEPTH_ATTACHMENT);
-            } else {
-                refractionDepth = fboDepthRefraction.getColorBufferTexture();
-            }
->>>>>>> 2441c153
 
     /**
      * Renders all renderable components (except Water) of the given parent game objects children
