--- conflicted
+++ resolved
@@ -35,11 +35,8 @@
 import com.mbrlabs.mundus.commons.assets.SkyboxAsset;
 import com.mbrlabs.mundus.commons.env.CameraSettings;
 import com.mbrlabs.mundus.commons.env.MundusEnvironment;
-<<<<<<< HEAD
-=======
 import com.mbrlabs.mundus.commons.env.lights.DirectionalLight;
 import com.mbrlabs.mundus.commons.scene3d.GameObject;
->>>>>>> a87dbe01
 import com.mbrlabs.mundus.commons.scene3d.ModelCacheManager;
 import com.mbrlabs.mundus.commons.scene3d.ModelCacheable;
 import com.mbrlabs.mundus.commons.scene3d.SceneGraph;
@@ -49,12 +46,9 @@
 import com.mbrlabs.mundus.commons.scene3d.components.WaterComponent;
 import com.mbrlabs.mundus.commons.shaders.DepthShader;
 import com.mbrlabs.mundus.commons.shaders.ShadowMapShader;
-<<<<<<< HEAD
-import com.mbrlabs.mundus.commons.shadows.MundusDirectionalShadowLight;
-=======
 import com.mbrlabs.mundus.commons.shaders.TerrainUberShader;
 import com.mbrlabs.mundus.commons.shadows.ShadowMapper;
->>>>>>> a87dbe01
+import com.mbrlabs.mundus.commons.shadows.MundusDirectionalShadowLight;
 import com.mbrlabs.mundus.commons.shadows.ShadowResolution;
 import com.mbrlabs.mundus.commons.skybox.Skybox;
 import com.mbrlabs.mundus.commons.utils.LightUtils;
@@ -301,13 +295,8 @@
         }
     }
 
-<<<<<<< HEAD
-    protected void renderShadowMap(float delta) {
+    protected void renderShadowMap() {
         if (dirLight == null) {
-=======
-    protected void renderShadowMap() {
-        if (shadowMapper == null) {
->>>>>>> a87dbe01
             setShadowQuality(ShadowResolution.DEFAULT_SHADOW_RESOLUTION);
         }
 
@@ -318,18 +307,11 @@
 
         environment.shadowMap = dirLight;
 
-<<<<<<< HEAD
         dirLight.setCenter(cam.position);
         dirLight.begin();
         depthBatch.begin(dirLight.getCamera());
-        sceneGraph.renderDepth(delta, clippingPlaneDisable, 0, shadowMapShader);
-=======
-        shadowMapper.setCenter(cam.position);
-        shadowMapper.begin(light.direction);
-        depthBatch.begin(shadowMapper.getCam());
         setClippingPlane(clippingPlaneDisable, 0);
         renderComponents(depthBatch, sceneGraph.getRoot(), shadowMapShader, true);
->>>>>>> a87dbe01
         modelCacheManager.triggerBeforeDepthRenderEvent();
         depthBatch.render(modelCacheManager.modelCache, environment, shadowMapShader);
         depthBatch.end();
