--- conflicted
+++ resolved
@@ -224,15 +224,9 @@
         // Render depth refractions to FBO
         fboDepthRefraction.begin();
         Gdx.gl.glClear(GL20.GL_COLOR_BUFFER_BIT | GL20.GL_DEPTH_BUFFER_BIT);
-<<<<<<< HEAD
-        batch.begin(cam);
+        depthBatch.begin(cam);
         sceneGraph.renderDepth(delta, clippingPlaneRefraction, settings.waterHeight + settings.distortionEdgeCorrection, depthShader);
-        batch.end();
-=======
-        depthBatch.begin(cam);
-        sceneGraph.renderDepth(delta, clippingPlaneRefraction, waterHeight + distortionEdgeCorrection, depthShader);
         depthBatch.end();
->>>>>>> 13dff394
         fboDepthRefraction.end();
     }
 
