/*
 * Copyright (c) 2016. See AUTHORS file.
 *
 * Licensed under the Apache License, Version 2.0 (the "License");
 * you may not use this file except in compliance with the License.
 * You may obtain a copy of the License at
 *
 *      http://www.apache.org/licenses/LICENSE-2.0
 *
 * Unless required by applicable law or agreed to in writing, software
 * distributed under the License is distributed on an "AS IS" BASIS,
 * WITHOUT WARRANTIES OR CONDITIONS OF ANY KIND, either express or implied.
 * See the License for the specific language governing permissions and
 * limitations under the License.
 */

package com.mbrlabs.mundus.commons;

import com.badlogic.gdx.Application;
import com.badlogic.gdx.Gdx;
import com.badlogic.gdx.graphics.Camera;
import com.badlogic.gdx.graphics.Color;
import com.badlogic.gdx.graphics.Cubemap;
import com.badlogic.gdx.graphics.GL20;
import com.badlogic.gdx.graphics.GL30;
import com.badlogic.gdx.graphics.PerspectiveCamera;
import com.badlogic.gdx.graphics.Pixmap;
import com.badlogic.gdx.graphics.Texture;
import com.badlogic.gdx.graphics.g3d.ModelBatch;
import com.badlogic.gdx.graphics.g3d.Shader;
import com.badlogic.gdx.graphics.g3d.attributes.ColorAttribute;
import com.badlogic.gdx.graphics.g3d.attributes.DirectionalLightsAttribute;
import com.badlogic.gdx.graphics.glutils.FrameBuffer;
import com.badlogic.gdx.math.Vector2;
import com.badlogic.gdx.math.Vector3;
import com.badlogic.gdx.utils.Disposable;
import com.mbrlabs.mundus.commons.assets.SkyboxAsset;
import com.mbrlabs.mundus.commons.env.CameraSettings;
import com.mbrlabs.mundus.commons.env.MundusEnvironment;
import com.mbrlabs.mundus.commons.scene3d.GameObject;
import com.mbrlabs.mundus.commons.scene3d.ModelCacheManager;
import com.mbrlabs.mundus.commons.scene3d.ModelCacheable;
import com.mbrlabs.mundus.commons.scene3d.SceneGraph;
import com.mbrlabs.mundus.commons.scene3d.components.Component;
import com.mbrlabs.mundus.commons.scene3d.components.CullableComponent;
import com.mbrlabs.mundus.commons.scene3d.components.RenderableComponent;
import com.mbrlabs.mundus.commons.scene3d.components.WaterComponent;
import com.mbrlabs.mundus.commons.shaders.DepthShader;
import com.mbrlabs.mundus.commons.shadows.MundusDirectionalShadowLight;
import com.mbrlabs.mundus.commons.shadows.ShadowResolution;
import com.mbrlabs.mundus.commons.skybox.Skybox;
import com.mbrlabs.mundus.commons.utils.LightUtils;
import com.mbrlabs.mundus.commons.utils.NestableFrameBuffer;
import com.mbrlabs.mundus.commons.water.WaterResolution;
import net.mgsx.gltf.scene3d.attributes.PBRCubemapAttribute;
import net.mgsx.gltf.scene3d.attributes.PBRTextureAttribute;
import net.mgsx.gltf.scene3d.utils.IBLBuilder;

/**
 * @author Marcus Brummer
 * @version 22-12-2015
 */
public class Scene implements Disposable {
    public static boolean isRuntime = true;

    // FBO Depth Attachment index for MRT FBO
    private static final int DEPTH_ATTACHMENT = 1;

    private MundusDirectionalShadowLight dirLight;
    private String name;
    private long id;

    public SceneGraph sceneGraph;
    public SceneSettings settings;
    public MundusEnvironment environment;
    public Skybox skybox;
    public String skyboxAssetId;
    public boolean hasGLContext;

    public Camera cam;
    public ModelBatch batch;
    public ModelBatch depthBatch;
    public ModelCacheManager modelCacheManager;

    protected FrameBuffer fboWaterReflection;
    protected FrameBuffer fboWaterRefraction;
    protected FrameBuffer fboDepthRefraction;
    private boolean isMRTRefraction = false;

    private DepthShader depthShader;

    protected Vector3 clippingPlaneDisable = new Vector3(0.0f, 0f, 0.0f);
    protected Vector3 clippingPlaneReflection = new Vector3(0.0f, 1f, 0.0f);
    protected Vector3 clippingPlaneRefraction = new Vector3(0.0f, -1f, 0.0f);

    private final Vector3 tmpCamUp = new Vector3();
    private final Vector3 tmpCamDir = new Vector3();
    private final Vector3 tmpCamPos = new Vector3();

    /**
     * The default way to instantiate a scene. Use this constructor if you
     * are using the runtime.
     */
    public Scene() {
        this(true);
    }

    /**
     * Optionally allow instantiation of a scene without using any OpenGL context
     * useful for when you need a scene object loaded on a different thread.
     * @param hasGLContext normally this should be true, false if you are not on main thread
     */
    public Scene(boolean hasGLContext) {
        this.hasGLContext = hasGLContext;
        environment = new MundusEnvironment();
        settings = new SceneSettings();
        modelCacheManager = new ModelCacheManager(this);

        cam = new PerspectiveCamera(CameraSettings.DEFAULT_FOV, Gdx.graphics.getWidth(), Gdx.graphics.getHeight());
        cam.position.set(0, 1, -3);
        cam.lookAt(0, 1, -1);
        cam.near = CameraSettings.DEFAULT_NEAR_PLANE;
        cam.far = CameraSettings.DEFAULT_FAR_PLANE;

        if (hasGLContext) {
            dirLight = new MundusDirectionalShadowLight();
            dirLight.color.set(LightUtils.DEFAULT_COLOR);
            dirLight.intensity = LightUtils.DEFAULT_INTENSITY;
            dirLight.direction.set(LightUtils.DEFAULT_DIRECTION);
            dirLight.direction.nor();
            environment.add(dirLight);
            environment.set(ColorAttribute.createAmbientLight(Color.WHITE));

            initPBR();
            setShadowQuality(ShadowResolution.DEFAULT_SHADOW_RESOLUTION);
        }

        sceneGraph = new SceneGraph(this);
    }

    public void initPBR() {
        IBLBuilder iblBuilder = IBLBuilder.createOutdoor(dirLight);
        Cubemap diffuseCubemap = iblBuilder.buildIrradianceMap(512);
        Cubemap specularCubemap = iblBuilder.buildRadianceMap(10);
        iblBuilder.dispose();

        PBRTextureAttribute tex = (PBRTextureAttribute) environment.get(PBRTextureAttribute.BRDFLUTTexture);
        if (tex == null) {
            Texture brdfLUT = new Texture(Gdx.files.classpath("net/mgsx/gltf/shaders/brdfLUT.png"));
            environment.set(new PBRTextureAttribute(PBRTextureAttribute.BRDFLUTTexture, brdfLUT));
        }

        PBRCubemapAttribute specularEnv = (PBRCubemapAttribute) environment.get(PBRCubemapAttribute.SpecularEnv);
        if (specularEnv != null) {
            specularEnv.textureDescription.texture.dispose();
            specularEnv.textureDescription.texture = specularCubemap;
        } else {
            environment.set(PBRCubemapAttribute.createSpecularEnv(specularCubemap));
        }

        PBRCubemapAttribute diffuseEnv = (PBRCubemapAttribute) environment.get(PBRCubemapAttribute.DiffuseEnv);
        if (diffuseEnv != null) {
            diffuseEnv.textureDescription.texture.dispose();
            diffuseEnv.textureDescription.texture = diffuseCubemap;
        } else {
            environment.set(PBRCubemapAttribute.createDiffuseEnv(diffuseCubemap));
        }
    }

    /**
     * This is the primary render method. It handles rendering everything. This should be used
     * unless you need more control over the rendering process.
     */
    public void render() {
        render(Gdx.graphics.getDeltaTime());
    }

    /**
     * This is the primary render method. It handles rendering everything. This should be used
     * unless you need more control over the rendering process.
     * @param delta time since last frame
     */
    public void render(float delta) {
        renderWaterFBOs();
        renderShadowMap();
        renderScene(delta);
    }

    /**
     * Gets updated Reflection and Refraction textures for water, and captures depth for refraction if needed.
     */
    public void renderWaterFBOs() {
        if (fboWaterReflection == null) {
            Vector2 res = settings.waterResolution.getResolutionValues();
            initFrameBuffers((int) res.x, (int) res.y);
        }

        if (sceneGraph.isContainsWater()) {
            if (!isMRTRefraction) {
                captureDepth();
            }
            captureReflectionFBO();
            captureRefractionFBO();
        }
    }

    /**
     * Renders the actual 3D scene. This is called by the render method normally, but if using post-processing
     * you may want to call this method directly.
     * @param delta time since last frame
     */
    public void renderScene(float delta) {
        modelCacheManager.update(delta);
        batch.begin(cam);
        renderObjects();
        renderSkybox();
        batch.end();
    }

    protected void renderObjects() {
        setClippingPlane(clippingPlaneDisable, 0);
        renderWater(sceneGraph.getRoot());
        renderComponents(batch, sceneGraph.getRoot());
        modelCacheManager.triggerBeforeRenderEvent();
        batch.render(modelCacheManager.modelCache, environment);
    }

    private void setClippingPlane(Vector3 plane, float clipHeight) {
        environment.setClippingHeight(clipHeight);
        environment.getClippingPlane().set(plane);
    }

    /**
     * Renders all renderable components (except Water) of the given parent game objects children
     * recursively using default shaders.
     *
     * @param batch the model batch to use
     * @param parent the parent game object
     */
    protected void renderComponents(ModelBatch batch, GameObject parent) {
        renderComponents(batch, parent, null, false);
    }

    /**
     * Renders all renderable components (except Water) of the given parent game objects children
     * recursively.
     *
     * @param batch the model batch to use
     * @param parent the parent game object
     * @param shader the shader to use
     * @param isDepthPass whether this is a depth render pass
     */
    protected void renderComponents(ModelBatch batch, GameObject parent, Shader shader, boolean isDepthPass) {
        for (GameObject go : parent.getChildren()) {
            if (!go.active) continue;
            if (go.hasWaterComponent) continue;

            // Render all renderable components
            for (Component component : go.getComponents()) {
                if (!(component instanceof RenderableComponent)) continue;

                if (component instanceof CullableComponent) {
                    CullableComponent cullableComponent = (CullableComponent) component;
                    if (cullableComponent.isCulled()) continue;

                    if (isDepthPass) {
                        cullableComponent.triggerBeforeDepthRenderEvent();
                    } else {
                        cullableComponent.triggerBeforeRenderEvent();
                    }
                }

                if (component instanceof ModelCacheable) {
                    // Don't render the component here if it's a model cacheable
                    ModelCacheable modelCacheable = (ModelCacheable) component;
                    if (modelCacheable.shouldCache()) continue;
                }

                if (shader != null) {
                    // Render the component with the given shader
                    batch.render(((RenderableComponent) component).getRenderableProvider(), environment, shader);
                    continue;
                }

                // Render with default shaders (Uses Provider)
                batch.render(((RenderableComponent) component).getRenderableProvider(), environment);
            }

            // Render children recursively
            if (go.getChildren() != null) {
                renderComponents(batch, go, shader, isDepthPass);
            }
        }
    }

    /**
     * Renders all water components of the given parent game objects children recursively.
     * @param parent the parent game object
     */
    protected void renderWater(GameObject parent) {
        if (!sceneGraph.isContainsWater()) return;
        for (GameObject go : parent.getChildren()) {
            if (!go.active) continue;

            for (Component component : go.getComponents()) {
                if (go.hasWaterComponent && component instanceof WaterComponent) {
                    WaterComponent waterComponent = (WaterComponent) component;

                    if (waterComponent.isCulled()) continue;
                    waterComponent.triggerBeforeRenderEvent();

                    waterComponent.getWaterAsset().setWaterReflectionTexture(getReflectionTexture());
                    waterComponent.getWaterAsset().setWaterRefractionTexture(getRefractionTexture());
                    waterComponent.getWaterAsset().setWaterRefractionDepthTexture(getRefractionDepthTexture());
                    batch.render(waterComponent.getRenderableProvider(), environment);
                }
            }

            if (go.getChildren() != null) {
                renderWater(go);
            }
        }
    }

    /**
     * Render models to the shadow map .This is called by the render method normally, but if using post-processing
     * you may want to call this method directly.
     */
    public void renderShadowMap() {
        if (dirLight == null) {
            setShadowQuality(ShadowResolution.DEFAULT_SHADOW_RESOLUTION);
        }

        if (!dirLight.isCastsShadows()) {
            environment.shadowMap = null;
            return;
        }

        environment.shadowMap = dirLight;

        dirLight.setCenter(cam.position);
        dirLight.begin();
        depthBatch.begin(dirLight.getCamera());
        setClippingPlane(clippingPlaneDisable, 0);
        renderComponents(depthBatch, sceneGraph.getRoot(), null, true);
        modelCacheManager.triggerBeforeDepthRenderEvent();
        depthBatch.render(modelCacheManager.modelCache, environment);
        depthBatch.end();
        dirLight.end();
    }

    protected void initFrameBuffers(int width, int height) {
<<<<<<< HEAD

        if (isRuntime){
            fboWaterReflection = new FrameBuffer(Pixmap.Format.RGB888, width, height, true);
            fboWaterRefraction = new FrameBuffer(Pixmap.Format.RGB888, width, height, true);
            fboDepthRefraction = new FrameBuffer(Pixmap.Format.RGB888, width, height, true);
=======
        fboWaterReflection = new NestableFrameBuffer(Pixmap.Format.RGB888, width, height, true);

        // Despite supporting MRT on WebGL2, the depth precision is far worse then doing a separate depth pass frustratingly.
        isMRTRefraction = Gdx.graphics.isGL30Available() && Gdx.app.getType() != Application.ApplicationType.WebGL;

        if (isMRTRefraction) {
            NestableFrameBuffer.NestableFrameBufferBuilder frameBufferBuilder = new NestableFrameBuffer.NestableFrameBufferBuilder(width, height);
            frameBufferBuilder.addBasicColorTextureAttachment(Pixmap.Format.RGB888);
            frameBufferBuilder.addDepthTextureAttachment(GL30.GL_DEPTH_COMPONENT24, GL30.GL_UNSIGNED_INT);
            fboWaterRefraction = frameBufferBuilder.build();
>>>>>>> d37520bc
        } else {
            fboWaterReflection = new NestableFrameBuffer(Pixmap.Format.RGB888, width, height, true);
            if (Gdx.graphics.isGL30Available()) {
                NestableFrameBuffer.NestableFrameBufferBuilder frameBufferBuilder = new NestableFrameBuffer.NestableFrameBufferBuilder(width, height);
                frameBufferBuilder.addBasicColorTextureAttachment(Pixmap.Format.RGB888);
                frameBufferBuilder.addDepthTextureAttachment(GL30.GL_DEPTH_COMPONENT24, GL30.GL_UNSIGNED_SHORT);
                fboWaterRefraction = frameBufferBuilder.build();
            } else {
                fboWaterRefraction = new NestableFrameBuffer(Pixmap.Format.RGB888, width, height, true);
                fboDepthRefraction = new NestableFrameBuffer(Pixmap.Format.RGB888, width, height, true);
            }
        }
    }

    protected void captureReflectionFBO() {
        if (!settings.enableWaterReflections) return;

        // Calc vertical distance for camera for reflection FBO
        float camReflectionDistance = 2 * (cam.position.y - settings.waterHeight);

        // Save current cam data
        tmpCamUp.set(cam.up);
        tmpCamPos.set(cam.position);
        tmpCamDir.set(cam.direction);

        // Retains reflections on different camera orientations
        cam.up.scl(-1, 1f, -1);
        // Invert the pitch of the camera as it will be looking "up" from below current cam position
        cam.direction.scl(1, -1, 1).nor();
        // Position the camera below the water plane, looking "up"
        cam.position.sub(0, camReflectionDistance, 0);
        cam.update();

        // Render reflections to FBO
        fboWaterReflection.begin();
        Gdx.gl.glClear(GL20.GL_COLOR_BUFFER_BIT | GL20.GL_DEPTH_BUFFER_BIT);
        batch.begin(cam);
        setClippingPlane(clippingPlaneReflection, -settings.waterHeight + settings.distortionEdgeCorrection);
        renderComponents(batch, sceneGraph.getRoot());
        batch.render(modelCacheManager.modelCache, environment);
        renderSkybox();
        batch.end();
        fboWaterReflection.end();

        // Restore camera data
        cam.direction.set(tmpCamDir);
        cam.position.set(tmpCamPos);
        cam.up.set(tmpCamUp);
        cam.update();
    }

    protected void captureDepth() {
        // Render depth refractions to FBO
        fboDepthRefraction.begin();
        Gdx.gl.glClear(GL20.GL_COLOR_BUFFER_BIT | GL20.GL_DEPTH_BUFFER_BIT);
        depthBatch.begin(cam);
        setClippingPlane(clippingPlaneRefraction, settings.waterHeight + settings.distortionEdgeCorrection);
        renderComponents(depthBatch, sceneGraph.getRoot(), depthShader, true);
        depthBatch.render(modelCacheManager.modelCache, environment, depthShader);
        depthBatch.end();
        fboDepthRefraction.end();
    }

    protected void renderSkybox() {
        if (skybox != null && skybox.active) {
            batch.render(skybox.getSkyboxInstance(), environment, skybox.shader);
        }
    }

    protected void captureRefractionFBO() {
        if (!settings.enableWaterRefractions) return;
        // Render refractions to FBO
        fboWaterRefraction.begin();
        Gdx.gl.glClear(GL20.GL_COLOR_BUFFER_BIT | GL20.GL_DEPTH_BUFFER_BIT);
        batch.begin(cam);
        setClippingPlane(clippingPlaneRefraction, settings.waterHeight + settings.distortionEdgeCorrection);
        renderComponents(batch, sceneGraph.getRoot());
        batch.render(modelCacheManager.modelCache, environment);
        batch.end();
        fboWaterRefraction.end();
    }

    public String getName() {
        return name;
    }

    public void setDirectionalLight(MundusDirectionalShadowLight light) {
        this.dirLight = light;
        environment.remove(DirectionalLightsAttribute.Type);
        environment.add(light);
        initPBR();
    }

    public MundusDirectionalShadowLight getDirectionalLight() {
        return dirLight;
    }

    public void setName(String name) {
        this.name = name;
    }

    public long getId() {
        return id;
    }

    public void setId(long id) {
        this.id = id;
    }

    public void setDepthShader(DepthShader depthShader) {
        this.depthShader = depthShader;
    }

    private Texture getReflectionTexture() {
        return settings.enableWaterReflections ? fboWaterReflection.getColorBufferTexture() : null;
    }

    private Texture getRefractionTexture() {
        return settings.enableWaterRefractions ? fboWaterRefraction.getColorBufferTexture() : null;
    }

    private Texture getRefractionDepthTexture() {
        Texture refractionDepth;
        if (isMRTRefraction) {
            refractionDepth = fboWaterRefraction.getTextureAttachments().get(DEPTH_ATTACHMENT);
        } else {
            refractionDepth = fboDepthRefraction.getColorBufferTexture();
        }
        return refractionDepth;
    }

    /**
     * Set the water resolution to use for water reflection and refractions.
     * This will reinitialize the frame buffers with the given resolution.
     * @param resolution the resolution to use
     */
    public void setWaterResolution(WaterResolution resolution) {
        settings.waterResolution = resolution;
        Vector2 res = settings.waterResolution.getResolutionValues();
        initFrameBuffers((int) res.x, (int) res.y);
    }

    /**
     * Set shadow quality for scenes DirectionalLight.
     *
     * @param shadowResolution the shadow resolution to use.
     */
    public void setShadowQuality(ShadowResolution shadowResolution) {
        MundusDirectionalShadowLight light = LightUtils.getDirectionalLight(environment);
        if (light == null || shadowResolution == null) return;

        light.setShadowResolution(shadowResolution);

        environment.shadowMap = light;
    }

    /**
     * Sets and switches the scenes skybox to the given SkyboxAsset.
     *
     * @param skyboxAsset the asset to use
     * @param skyboxShader the shader to use
     */
    public void setSkybox(SkyboxAsset skyboxAsset, Shader skyboxShader) {
        if (skyboxAsset == null) return;

        skyboxAssetId = skyboxAsset.getID();
        skybox =  new Skybox(skyboxAsset.positiveX.getFile(),
                skyboxAsset.negativeX.getFile(),
                skyboxAsset.positiveY.getFile(),
                skyboxAsset.negativeY.getFile(),
                skyboxAsset.positiveZ.getFile(),
                skyboxAsset.negativeZ.getFile(),
                skyboxShader);

        skybox.setRotateSpeed(skyboxAsset.rotateSpeed);
        skybox.setRotateEnabled(skyboxAsset.rotateEnabled);

    }

    @Override
    public void dispose() {
        if (skybox != null) {
            skybox.dispose();
        }
        modelCacheManager.dispose();
    }
}<|MERGE_RESOLUTION|>--- conflicted
+++ resolved
@@ -350,13 +350,6 @@
     }
 
     protected void initFrameBuffers(int width, int height) {
-<<<<<<< HEAD
-
-        if (isRuntime){
-            fboWaterReflection = new FrameBuffer(Pixmap.Format.RGB888, width, height, true);
-            fboWaterRefraction = new FrameBuffer(Pixmap.Format.RGB888, width, height, true);
-            fboDepthRefraction = new FrameBuffer(Pixmap.Format.RGB888, width, height, true);
-=======
         fboWaterReflection = new NestableFrameBuffer(Pixmap.Format.RGB888, width, height, true);
 
         // Despite supporting MRT on WebGL2, the depth precision is far worse then doing a separate depth pass frustratingly.
@@ -367,18 +360,9 @@
             frameBufferBuilder.addBasicColorTextureAttachment(Pixmap.Format.RGB888);
             frameBufferBuilder.addDepthTextureAttachment(GL30.GL_DEPTH_COMPONENT24, GL30.GL_UNSIGNED_INT);
             fboWaterRefraction = frameBufferBuilder.build();
->>>>>>> d37520bc
         } else {
-            fboWaterReflection = new NestableFrameBuffer(Pixmap.Format.RGB888, width, height, true);
-            if (Gdx.graphics.isGL30Available()) {
-                NestableFrameBuffer.NestableFrameBufferBuilder frameBufferBuilder = new NestableFrameBuffer.NestableFrameBufferBuilder(width, height);
-                frameBufferBuilder.addBasicColorTextureAttachment(Pixmap.Format.RGB888);
-                frameBufferBuilder.addDepthTextureAttachment(GL30.GL_DEPTH_COMPONENT24, GL30.GL_UNSIGNED_SHORT);
-                fboWaterRefraction = frameBufferBuilder.build();
-            } else {
-                fboWaterRefraction = new NestableFrameBuffer(Pixmap.Format.RGB888, width, height, true);
-                fboDepthRefraction = new NestableFrameBuffer(Pixmap.Format.RGB888, width, height, true);
-            }
+            fboWaterRefraction = new NestableFrameBuffer(Pixmap.Format.RGB888, width, height, true);
+            fboDepthRefraction = new NestableFrameBuffer(Pixmap.Format.RGB888, width, height, true);
         }
     }
 
