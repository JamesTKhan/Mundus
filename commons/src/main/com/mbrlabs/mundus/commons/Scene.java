/*
 * Copyright (c) 2016. See AUTHORS file.
 *
 * Licensed under the Apache License, Version 2.0 (the "License");
 * you may not use this file except in compliance with the License.
 * You may obtain a copy of the License at
 *
 *      http://www.apache.org/licenses/LICENSE-2.0
 *
 * Unless required by applicable law or agreed to in writing, software
 * distributed under the License is distributed on an "AS IS" BASIS,
 * WITHOUT WARRANTIES OR CONDITIONS OF ANY KIND, either express or implied.
 * See the License for the specific language governing permissions and
 * limitations under the License.
 */

package com.mbrlabs.mundus.commons;

import com.badlogic.gdx.Gdx;
import com.badlogic.gdx.Input;
import com.badlogic.gdx.graphics.Color;
import com.badlogic.gdx.graphics.Cubemap;
import com.badlogic.gdx.graphics.GL20;
import com.badlogic.gdx.graphics.PerspectiveCamera;
import com.badlogic.gdx.graphics.Pixmap;
import com.badlogic.gdx.graphics.Texture;
import com.badlogic.gdx.graphics.g3d.ModelBatch;
import com.badlogic.gdx.graphics.g3d.Shader;
import com.badlogic.gdx.graphics.g3d.attributes.ColorAttribute;
import com.badlogic.gdx.graphics.glutils.FrameBuffer;
import com.badlogic.gdx.math.Vector2;
import com.badlogic.gdx.math.Vector3;
import com.badlogic.gdx.utils.Disposable;
import com.mbrlabs.mundus.commons.assets.SkyboxAsset;
import com.mbrlabs.mundus.commons.env.CameraSettings;
import com.mbrlabs.mundus.commons.env.MundusEnvironment;
import com.mbrlabs.mundus.commons.env.lights.DirectionalLight;
<<<<<<< HEAD
import com.mbrlabs.mundus.commons.physics.bullet.BulletPhysicsSystem;
import com.mbrlabs.mundus.commons.physics.enums.PhysicsState;
=======
import com.mbrlabs.mundus.commons.scene3d.ModelCacheManager;
>>>>>>> cca6e5fd
import com.mbrlabs.mundus.commons.scene3d.SceneGraph;
import com.mbrlabs.mundus.commons.shaders.DepthShader;
import com.mbrlabs.mundus.commons.shaders.ShadowMapShader;
import com.mbrlabs.mundus.commons.shadows.ShadowMapper;
import com.mbrlabs.mundus.commons.shadows.ShadowResolution;
import com.mbrlabs.mundus.commons.skybox.Skybox;
import com.mbrlabs.mundus.commons.utils.LightUtils;
import com.mbrlabs.mundus.commons.water.WaterResolution;
import net.mgsx.gltf.scene3d.attributes.PBRCubemapAttribute;
import net.mgsx.gltf.scene3d.attributes.PBRTextureAttribute;
import net.mgsx.gltf.scene3d.lights.DirectionalLightEx;
import net.mgsx.gltf.scene3d.utils.IBLBuilder;

/**
 * @author Marcus Brummer
 * @version 22-12-2015
 */
public class Scene implements Disposable {
    public static boolean isRuntime = true;

    private String name;
    private long id;

    public SceneGraph sceneGraph;
    public SceneSettings settings;
    public MundusEnvironment environment;
    public BulletPhysicsSystem physicsSystem;
    public Skybox skybox;
    public String skyboxAssetId;

    public PerspectiveCamera cam;
    public ModelBatch batch;
    public ModelBatch depthBatch;
    public ModelCacheManager modelCacheManager;

    protected FrameBuffer fboWaterReflection;
    protected FrameBuffer fboWaterRefraction;
    protected FrameBuffer fboDepthRefraction;

    private DepthShader depthShader;
    private ShadowMapShader shadowMapShader;
    private ShadowMapper shadowMapper = null;

    protected Vector3 clippingPlaneDisable = new Vector3(0.0f, 0f, 0.0f);
    protected Vector3 clippingPlaneReflection = new Vector3(0.0f, 1f, 0.0f);
    protected Vector3 clippingPlaneRefraction = new Vector3(0.0f, -1f, 0.0f);

    /**
     * The default way to instantiate a scene. Use this constructor if you
     * are using the runtime.
     */
    public Scene() {
        this(true);
    }

    /**
     * Optionally allow instantiation of a scene without using any OpenGL context
     * useful for when you need a scene object loaded on a different thread.
     * @param hasGLContext normally this should be true, false if you are not on main thread
     */
    public Scene(boolean hasGLContext) {
        environment = new MundusEnvironment();
        settings = new SceneSettings();
        modelCacheManager = new ModelCacheManager(this);

        cam = new PerspectiveCamera(CameraSettings.DEFAULT_FOV, Gdx.graphics.getWidth(), Gdx.graphics.getHeight());
        cam.position.set(0, 1, -3);
        cam.lookAt(0, 1, -1);
        cam.near = CameraSettings.DEFAULT_NEAR_PLANE;
        cam.far = CameraSettings.DEFAULT_FAR_PLANE;

        DirectionalLight dirLight = new DirectionalLight();
        dirLight.color.set(DirectionalLight.DEFAULT_COLOR);
        dirLight.intensity = DirectionalLight.DEFAULT_INTENSITY;
        dirLight.direction.set(DirectionalLight.DEFAULT_DIRECTION);
        dirLight.direction.nor();
        environment.add(dirLight);
        environment.getAmbientLight().intensity = 0.8f;
        environment.set(ColorAttribute.createAmbientLight(Color.WHITE));

        if (hasGLContext) {
            initPBR();
            setShadowQuality(ShadowResolution.DEFAULT_SHADOW_RESOLUTION);
        }

        sceneGraph = new SceneGraph(this);
    }

    private void initPBR() {
        DirectionalLightEx directionalLightEx = new DirectionalLightEx();
        directionalLightEx.intensity = DirectionalLight.DEFAULT_INTENSITY;
        directionalLightEx.setColor(DirectionalLight.DEFAULT_COLOR);
        directionalLightEx.direction.set(DirectionalLight.DEFAULT_DIRECTION);

        IBLBuilder iblBuilder = IBLBuilder.createOutdoor(directionalLightEx);
        Cubemap diffuseCubemap = iblBuilder.buildIrradianceMap(256);
        Cubemap specularCubemap = iblBuilder.buildRadianceMap(10);
        iblBuilder.dispose();

        Texture brdfLUT = new Texture(Gdx.files.classpath("net/mgsx/gltf/shaders/brdfLUT.png"));
        environment.set(new ColorAttribute(ColorAttribute.AmbientLight, .3f, .3f, .3f, 1));
        environment.set(new PBRTextureAttribute(PBRTextureAttribute.BRDFLUTTexture, brdfLUT));
        environment.set(PBRCubemapAttribute.createSpecularEnv(specularCubemap));
        environment.set(PBRCubemapAttribute.createDiffuseEnv(diffuseCubemap));
    }

    public void render() {
        render(Gdx.graphics.getDeltaTime());
    }

    public void render(float delta) {
        if (Gdx.input.isKeyJustPressed(Input.Keys.F3))
            pausePhysics();
        if (Gdx.input.isKeyJustPressed(Input.Keys.F4))
            runPhysics();

        updatePhysics(delta);

        if (fboWaterReflection == null) {
            Vector2 res = settings.waterResolution.getResolutionValues();
            initFrameBuffers((int) res.x, (int) res.y);
         }

        modelCacheManager.update(delta);

        if (sceneGraph.isContainsWater()) {
            captureDepth(delta);
            captureReflectionFBO(delta);
            captureRefractionFBO(delta);
        }

        renderSkybox();
        renderShadowMap(delta);
        renderWater(delta);
        renderObjects(delta);

        if (physicsSystem != null) {
            physicsSystem.drawDebug(cam);
        }
    }

    /**
     * Updates the physics engine, normally called every frame.
     * @param delta
     */
    private void updatePhysics(float delta) {
        if (physicsSystem == null || !physicsSystem.isRunning()) return;
        physicsSystem.update(delta);
    }

    /**
     * Pause physics which will stop physics engine updates.
     */
    public void pausePhysics() {
        if (physicsSystem == null) return;
        physicsSystem.setPhysicsState(PhysicsState.PAUSED);
        physicsSystem.removeGameObjectsFromPhysics(sceneGraph.getGameObjects());
    }

    /**
     * Start running physics.
     */
    public void runPhysics() {
        if (physicsSystem == null) {
            physicsSystem = new BulletPhysicsSystem();
        }

        physicsSystem.setPhysicsState(PhysicsState.RUNNING);
        if (!physicsSystem.isBodiesInitialized()) {
            physicsSystem.initializePhysicsComponents(sceneGraph.getGameObjects());
        }
    }

    private void renderObjects(float delta) {
        // Render objects
        batch.begin(cam);
        sceneGraph.render(delta, clippingPlaneDisable, 0);
        batch.render(modelCacheManager.modelCache, environment);
        batch.end();
    }

    private void renderWater(float delta) {
        if (sceneGraph.isContainsWater()) {
            Texture refraction = fboWaterRefraction.getColorBufferTexture();
            Texture reflection = fboWaterReflection.getColorBufferTexture();
            Texture refractionDepth = fboDepthRefraction.getColorBufferTexture();

            Gdx.gl.glEnable(GL20.GL_BLEND);
            Gdx.gl.glBlendFunc(GL20.GL_SRC_ALPHA, GL20.GL_ONE_MINUS_SRC_ALPHA);

            // Render Water
            batch.begin(cam);
            sceneGraph.renderWater(delta, reflection, refraction, refractionDepth);
            batch.end();

            Gdx.gl.glDisable(GL20.GL_BLEND);
        }
    }

    private void renderShadowMap(float delta) {
        if (shadowMapper == null) {
            setShadowQuality(ShadowResolution.DEFAULT_SHADOW_RESOLUTION);
        }

        DirectionalLight light = LightUtils.getDirectionalLight(environment);
        if (light == null || !light.castsShadows) return;

        shadowMapper.setCenter(cam.position);
        shadowMapper.begin(light.direction);
        depthBatch.begin(shadowMapper.getCam());
        sceneGraph.renderDepth(delta, clippingPlaneDisable, 0, shadowMapShader);
        depthBatch.render(modelCacheManager.modelCache, environment, shadowMapShader);
        depthBatch.end();
        shadowMapper.end();
    }

    protected void initFrameBuffers(int width, int height) {
        fboWaterReflection = new FrameBuffer(Pixmap.Format.RGB888, width, height, true);
        fboWaterRefraction = new FrameBuffer(Pixmap.Format.RGB888, width, height, true);
        fboDepthRefraction = new FrameBuffer(Pixmap.Format.RGB888, width, height, true);
    }

    private void captureReflectionFBO(float delta) {
        // Calc vertical distance for camera for reflection FBO
        float camReflectionDistance = 2 * (cam.position.y - settings.waterHeight);

        // Save current cam positions
        Vector3 camPos = cam.position.cpy();
        Vector3 camDir = cam.direction.cpy();

        // Position camera for reflection capture
        cam.direction.scl(1, -1, 1).nor();
        cam.position.sub(0, camReflectionDistance, 0);
        cam.update();

        // Render reflections to FBO
        fboWaterReflection.begin();
        Gdx.gl.glClear(GL20.GL_COLOR_BUFFER_BIT | GL20.GL_DEPTH_BUFFER_BIT);
        renderSkybox();
        batch.begin(cam);
        sceneGraph.render(delta, clippingPlaneReflection, -settings.waterHeight + settings.distortionEdgeCorrection);
        batch.render(modelCacheManager.modelCache, environment);
        batch.end();
        fboWaterReflection.end();

        // Restore camera positions
        cam.direction.set(camDir);
        cam.position.set(camPos);
        cam.update();
    }

    private void captureDepth(float delta) {
        // Render depth refractions to FBO
        fboDepthRefraction.begin();
        Gdx.gl.glClear(GL20.GL_COLOR_BUFFER_BIT | GL20.GL_DEPTH_BUFFER_BIT);
        depthBatch.begin(cam);
        sceneGraph.renderDepth(delta, clippingPlaneRefraction, settings.waterHeight + settings.distortionEdgeCorrection, depthShader);
        depthBatch.render(modelCacheManager.modelCache, environment, depthShader);
        depthBatch.end();
        fboDepthRefraction.end();
    }

    private void renderSkybox() {
        if (skybox != null) {
            batch.begin(cam);
            batch.render(skybox.getSkyboxInstance(), environment, skybox.shader);
            batch.end();
        }
    }

    private void captureRefractionFBO(float delta) {
        // Render refractions to FBO
        fboWaterRefraction.begin();
        Gdx.gl.glClear(GL20.GL_COLOR_BUFFER_BIT | GL20.GL_DEPTH_BUFFER_BIT);
        renderSkybox();
        batch.begin(cam);
        sceneGraph.render(delta, clippingPlaneRefraction, settings.waterHeight + settings.distortionEdgeCorrection);
        batch.render(modelCacheManager.modelCache, environment);
        batch.end();
        fboWaterRefraction.end();
    }

    public String getName() {
        return name;
    }

    public void setName(String name) {
        this.name = name;
    }

    public long getId() {
        return id;
    }

    public void setId(long id) {
        this.id = id;
    }

    public ShadowMapper getShadowMapper() {
        return shadowMapper;
    }

    public BulletPhysicsSystem getPhysicsSystem() {
        return physicsSystem;
    }

    public void setShadowMapper(ShadowMapper shadowMapperToSet) {
        if (shadowMapper != null) {
            shadowMapper.dispose();
        }

        this.shadowMapper = shadowMapperToSet;
        environment.shadowMap = shadowMapperToSet;
    }

    public void setDepthShader(DepthShader depthShader) {
        this.depthShader = depthShader;
    }

    public void setShadowMapShader(ShadowMapShader shadowMapShader) {
        this.shadowMapShader = shadowMapShader;
    }

    /**
     * Set the water resolution to use for water reflection and refractions.
     * This will reinitialize the frame buffers with the given resolution.
     * @param resolution the resolution to use
     */
    public void setWaterResolution(WaterResolution resolution) {
        settings.waterResolution = resolution;
        Vector2 res = settings.waterResolution.getResolutionValues();
        initFrameBuffers((int) res.x, (int) res.y);
    }

    /**
     * Set shadow quality for scenes DirectionalLight.
     *
     * @param shadowResolution the shadow resolution to use.
     */
    public void setShadowQuality(ShadowResolution shadowResolution) {
        DirectionalLight light = LightUtils.getDirectionalLight(environment);
        if (light == null || shadowResolution == null) return;

        if (shadowMapper == null) {
            shadowMapper = new ShadowMapper(shadowResolution);
        } else {
            shadowMapper.setShadowResolution(shadowResolution);
        }

        environment.shadowMap = shadowMapper;
    }

    /**
     * Sets and switches the scenes skybox to the given SkyboxAsset.
     *
     * @param skyboxAsset the asset to use
     * @param skyboxShader the shader to use
     */
    public void setSkybox(SkyboxAsset skyboxAsset, Shader skyboxShader) {
        if (skyboxAsset == null) return;

        skyboxAssetId = skyboxAsset.getID();
        skybox =  new Skybox(skyboxAsset.positiveX.getFile(),
                skyboxAsset.negativeX.getFile(),
                skyboxAsset.positiveY.getFile(),
                skyboxAsset.negativeY.getFile(),
                skyboxAsset.positiveZ.getFile(),
                skyboxAsset.negativeZ.getFile(),
                skyboxShader);

        skybox.setRotateSpeed(skyboxAsset.rotateSpeed);
        skybox.setRotateEnabled(skyboxAsset.rotateEnabled);

    }

    @Override
    public void dispose() {
        if (skybox != null) {
            skybox.dispose();
        }
<<<<<<< HEAD

        if (physicsSystem != null) {
            physicsSystem.dispose();
        }
=======
        modelCacheManager.dispose();
>>>>>>> cca6e5fd
    }
}<|MERGE_RESOLUTION|>--- conflicted
+++ resolved
@@ -35,12 +35,9 @@
 import com.mbrlabs.mundus.commons.env.CameraSettings;
 import com.mbrlabs.mundus.commons.env.MundusEnvironment;
 import com.mbrlabs.mundus.commons.env.lights.DirectionalLight;
-<<<<<<< HEAD
 import com.mbrlabs.mundus.commons.physics.bullet.BulletPhysicsSystem;
 import com.mbrlabs.mundus.commons.physics.enums.PhysicsState;
-=======
 import com.mbrlabs.mundus.commons.scene3d.ModelCacheManager;
->>>>>>> cca6e5fd
 import com.mbrlabs.mundus.commons.scene3d.SceneGraph;
 import com.mbrlabs.mundus.commons.shaders.DepthShader;
 import com.mbrlabs.mundus.commons.shaders.ShadowMapShader;
@@ -421,13 +418,10 @@
         if (skybox != null) {
             skybox.dispose();
         }
-<<<<<<< HEAD
 
         if (physicsSystem != null) {
             physicsSystem.dispose();
         }
-=======
         modelCacheManager.dispose();
->>>>>>> cca6e5fd
     }
 }