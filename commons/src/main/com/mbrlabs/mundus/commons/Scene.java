--- conflicted
+++ resolved
@@ -45,7 +45,6 @@
 import com.mbrlabs.mundus.commons.scene3d.components.WaterComponent;
 import com.mbrlabs.mundus.commons.shaders.DepthShader;
 import com.mbrlabs.mundus.commons.shaders.ShadowMapShader;
-import com.mbrlabs.mundus.commons.shaders.TerrainUberShader;
 import com.mbrlabs.mundus.commons.shadows.MundusDirectionalShadowLight;
 import com.mbrlabs.mundus.commons.shadows.ShadowResolution;
 import com.mbrlabs.mundus.commons.skybox.Skybox;
@@ -179,30 +178,16 @@
             captureRefractionFBO();
         }
 
-<<<<<<< HEAD
         renderShadowMap();
         renderObjects();
-=======
-        renderShadowMap(delta);
-        batch.begin(cam);
-        renderWater(delta);
-        renderObjects(delta);
->>>>>>> 7f719ea4
         renderSkybox();
-        batch.end();
-    }
-
-<<<<<<< HEAD
+    }
+
     protected void renderObjects() {
         batch.begin(cam);
         setClippingPlane(clippingPlaneDisable, 0);
         renderWater(sceneGraph.getRoot());
         renderComponents(batch, sceneGraph.getRoot());
-=======
-    protected void renderObjects(float delta) {
-        // Render objects
-        sceneGraph.render(delta, clippingPlaneDisable, 0);
->>>>>>> 7f719ea4
         modelCacheManager.triggerBeforeRenderEvent();
         batch.render(modelCacheManager.modelCache, environment);
     }
@@ -223,7 +208,6 @@
         renderComponents(batch, parent, null, false);
     }
 
-<<<<<<< HEAD
     /**
      * Renders all renderable components (except Water) of the given parent game objects children
      * recursively.
@@ -275,10 +259,6 @@
             }
         }
     }
-=======
-            // Render Water
-            sceneGraph.renderWater(delta, reflection, refraction, refractionDepth);
->>>>>>> 7f719ea4
 
     /**
      * Renders all water components of the given parent game objects children recursively.
