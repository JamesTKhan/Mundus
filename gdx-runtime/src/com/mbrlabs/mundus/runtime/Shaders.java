--- conflicted
+++ resolved
@@ -17,10 +17,6 @@
 package com.mbrlabs.mundus.runtime;
 
 import com.mbrlabs.mundus.commons.shaders.DepthShader;
-<<<<<<< HEAD
-import com.mbrlabs.mundus.commons.shaders.ModelShader;
-=======
->>>>>>> 348e8a95
 import com.mbrlabs.mundus.commons.shaders.ShadowMapShader;
 import com.mbrlabs.mundus.commons.shaders.SkyboxShader;
 import com.mbrlabs.mundus.commons.shaders.TerrainShader;
@@ -45,13 +41,6 @@
         depthShader.init();
         shadowMapShader = new ShadowMapShader();
         shadowMapShader.init();
-<<<<<<< HEAD
-    }
-
-    public ModelShader getModelShader() {
-        return modelShader;
-=======
->>>>>>> 348e8a95
     }
 
     public TerrainShader getTerrainShader() {
